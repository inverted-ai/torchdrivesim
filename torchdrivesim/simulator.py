import abc
import logging
import os
from dataclasses import dataclass, field
from enum import Enum
from typing import Optional, Union, Dict, List, Iterable, Callable, Any

import imageio
from typing_extensions import Self

import numpy as np
import torch
from torch import Tensor

import torchdrivesim.rendering.pytorch3d
from torchdrivesim.goals import WaypointGoal
from torchdrivesim.kinematic import KinematicModel
from torchdrivesim.lanelet2 import LaneletMap
from torchdrivesim.mesh import generate_trajectory_mesh, BirdviewMesh
from torchdrivesim.rendering import BirdviewRenderer, RendererConfig, renderer_from_config
from torchdrivesim.infractions import offroad_infraction_loss, lanelet_orientation_loss, iou_differentiable, \
    compute_agent_collisions_metric_pytorch3d, compute_agent_collisions_metric, collision_detection_with_discs
from torchdrivesim.traffic_controls import BaseTrafficControl
from torchdrivesim.utils import Resolution, is_inside_polygon, isin, relative, assert_equal

logger = logging.getLogger(__name__)


class CollisionMetric(Enum):
    """
    Method used to calculate collisions between agents.
    """
    iou = 'iou'  #: approximate differentiable IoU of oriented rectangles
    discs = 'discs'  #: differentiable overlap of oriented rectangles approximated as a union of circles
    nograd = 'nograd'  #: non-differentiable, exact IoU of oriented rectangles
    nograd_pytorch3d = 'nograd-pytorch3d'  #: non-differentiable IoU of oriented rectangles with pytorch3d


@dataclass
class TorchDriveConfig:
    """
    Top-level configuration for a TorchDriveSim simulator.
    """
    renderer: RendererConfig = field(default_factory=lambda:RendererConfig())  #: how to visualize the world, for the user and for the agents
    single_agent_rendering: bool = False  #: if set, agents don't see each other
    collision_metric: CollisionMetric = field(default_factory=lambda:CollisionMetric.discs)  #: method to use for computing collisions
    offroad_threshold: float = 0.5  #: how much the agents can go off-road without counting that as infraction
    left_handed_coordinates: bool = False  #: whether the coordinate system is left-handed (z always points upwards)
    wrong_way_angle_threshold: float = np.pi / 2  #: how far the agents can point away from the lane direction
        # without counting as infraction
    lanelet_inclusion_tolerance: float = 1.0  #: cars less than this many meters away from a lanelet boundary will still
        # be considered inside for the purposes of calculating the wrong way infractions
    waypoint_removal_threshold: float = 2.0  #: how close the agent needs to get to the waypoint to consider it achieved


class SimulatorInterface(metaclass=abc.ABCMeta):
    """
    Abstract interface for a 2D differentiable driving simulator.
    """

    @property
    @abc.abstractmethod
    def agent_types(self) -> Optional[List[str]]:
        """
        List of agent types used by this simulator, or `None` if only one type used.
        """
        pass

    @property
    @abc.abstractmethod
    def action_size(self) -> int:
        """
        Defines the size of the action space for each agent type.
        """
        pass

    @property
    @abc.abstractmethod
    def batch_size(self) -> int:
        pass

    @abc.abstractmethod
    def to(self, device) -> Self:
        """
        Modifies the simulator in-place, putting all tensors on the device provided.
        """
        pass

    @abc.abstractmethod
    def copy(self) -> Self:
        """
        Duplicates this simulator, allowing for independent subsequent execution.
        The copy is relatively shallow, in that the tensors are the same objects
        but dictionaries referring to them are shallowly copied.
        """
        pass

    @abc.abstractmethod
    def extend(self, n: int, in_place: bool = True) -> Self:
        """
        Multiplies the first batch dimension by the given number.
        Like in pytorch3d, this is equivalent to introducing extra batch
        dimension on the right and then flattening.
        """
        pass

    @abc.abstractmethod
    def select_batch_elements(self, idx, in_place=True) -> Self:
        """
        Picks selected elements of the batch.
        The input is a tensor of indices into the batch dimension.
        """
        pass

    def __getitem__(self, item: Tensor) -> Self:
        """
        Allows indexing syntax. `item` should be an iterable collection of indices.
        """
        return self.select_batch_elements(item, in_place=False)

    @property
    def agent_count(self) -> int:
        """
        How many agents of each type are there in the simulation.
        This counts the available slots, not taking present masks into consideration.
        """
        return self.get_agent_size().shape[-2]

    @abc.abstractmethod
    def get_world_center(self) -> Tensor:
        """
        Returns a Bx2 tensor with the coordinates of the map center.
        """
        pass

    @abc.abstractmethod
    def get_state(self) -> Tensor:
        """
        Returns a functor of BxAxSt tensors representing current agent states.
        """
        pass

    @abc.abstractmethod
    def get_agent_size(self) -> Tensor:
        """
        Returns a functor of BxAx2 tensors representing agent length and width.
        """
        pass

    @abc.abstractmethod
    def get_agent_type(self) -> Tensor:
        """
        Returns a functor of BxA long tensors containing agent type indexes relative to the list containing all agent types
            as returned by `SimulatorInterface.agent_types`.
        """
        pass

    @abc.abstractmethod
    def get_agent_type_names(self) -> List[str]:
        """
        Returns a list of all agent types used in the simulation.
        """
        pass

    @abc.abstractmethod
    def get_present_mask(self) -> Tensor:
        """
        Returns a functor of BxA boolean tensors indicating which agents are currently present in the simulation.
        """
        pass

    @abc.abstractmethod
    def get_all_agents_absolute(self) -> Tensor:
        """
        Returns a functor of BxAx6 tensors,
        where the last dimension contains the following information: x, y, psi, length, width, present.
        Typically used to implement non-visual observation modalities.
        """
        pass

    @abc.abstractmethod
    def get_all_agents_relative(self, exclude_self: bool = True) -> Tensor:
        """
        Returns a functor of BxAxAllx6 tensors, specifying for each of A agents the relative position about
        the other agents. 'All' is the number of all agents in the simulation, including hidden ones, across all
        agent types. If `exclude_self` is set, for each agent in A, that agent itself is removed from All.
        The final dimension has the same meaning as in `get_all_agents_absolute`, except now the positions
        and orientations are relative to the specified agent.
        """
        pass

    def get_traffic_controls(self) -> Dict[str, BaseTrafficControl]:
        """
        Produces all traffic controls existing in the simulation, grouped by type.
        """
        return self.get_innermost_simulator().traffic_controls

    @abc.abstractmethod
    def get_innermost_simulator(self) -> Self:
        """
        Returns the innermost concrete Simulator object.
        The type signature is misleading due to Python limitations.
        """
        pass

    @abc.abstractmethod
    def get_waypoints(self) -> Tensor:
        """
        Returns a functor of BxAxMx2 tensors representing current agent waypoints.
        """
        pass

    @abc.abstractmethod
    def get_waypoints_state(self) -> Tensor:
        """
        Returns a functor of BxAx1 tensors representing current agent waypoints state.
        """
        pass

    @abc.abstractmethod
    def get_waypoints_mask(self) -> Tensor:
        """
        Returns a functor of BxAxM boolean tensors representing current agent waypoints present mask.
        """
        pass

    @abc.abstractmethod
    def step(self, agent_action: Tensor) -> None:
        """
        Runs the simulation for one step with given agent actions.
        Input is a functor of BxAxAc tensors, where Ac is determined by the kinematic model.
        """
        pass

    @abc.abstractmethod
    def set_state(self, agent_state: Tensor, mask: Optional[Tensor] = None) -> None:
        """
        Arbitrarily set the state of the agents, without advancing the simulation.
        The change is effective immediately, without waiting for the next step.

        Args:
            agent_state: a functor of BxAx4 tensors with agent states
            mask: a functor of BxA boolean tensors, deciding which agent states to update; all by default
        """
        pass

    @abc.abstractmethod
    def update_present_mask(self, present_mask: Tensor) -> None:
        """
        Sets the present mask of agents to the provided value.

        Args:
            present_mask: a functor of BxA boolean tensors
        """
        pass

    @abc.abstractmethod
    def fit_action(self, future_state: Tensor, current_state: Optional[Tensor] = None)\
            -> Tensor:
        """
        Computes an action that would (aproximately) produce the desired state.

        Args:
            future_state: a functor of BxAx4 tensors defining the desired state
            current_state: if different from the current simulation state, in the same format as future state
        Returns:
            a functor of BxAxAc tensors
        """
        pass

    @abc.abstractmethod
    def render(self, camera_xy: Tensor, camera_psi: Tensor, res: Optional[Resolution] = None,
               rendering_mask: Optional[Tensor] = None, fov: Optional[float] = None,
               waypoints: Optional[Tensor] = None, waypoints_rendering_mask: Optional[Tensor] = None,
               custom_agent_colors: Optional[Tensor] = None) -> Tensor:
        """
        Renders the world from bird's eye view using cameras in given positions.

        Args:
            camera_xy: BxNx2 tensor of x-y positions for N cameras
            camera_psi: BxNx1 tensor of orientations for N cameras
            res: desired image resolution (only square resolutions are supported; by default use value from config)
            rendering_mask: functor of BxNxA tensors, indicating which agents should be rendered each camera
            fov: the field of view of the resulting image in meters (by default use value from config)
            waypoints: BxNxMx2 tensor of `M` waypoints per camera (x,y)
            waypoints_rendering_mask: BxNxM tensor of `M` waypoint masks per camera,
                indicating which waypoints should be rendered
            custom_agent_colors: BxNxAx3 RGB tensor defining the color of each agent to each camera
        Returns:
             BxNxCxHxW tensor of resulting RGB images for each camera
        """
        pass

    def render_egocentric(self, ego_rotate: bool = True, res: Optional[Resolution] = None, fov: Optional[float] = None,
                          visibility_matrix: Optional[Tensor] = None, custom_agent_colors: Optional[Tensor] = None)\
            -> Tensor:
        """
        Renders the world using cameras placed on each agent.

        Args:
            ego_rotate: whether to orient the cameras such that the ego agent faces up in the image
            res: desired image resolution (only square resolutions are supported; by default use value from config)
            fov: the field of view of the resulting image in meters (by default use value from config)
            visibility_matrix: a BxAxA boolean tensor indicating which agents can see each other
            custom_agent_colors: a BxAxAx3 RGB tensor specifying what colors agent see each other as
        Returns:
             a functor of BxAxCxHxW tensors of resulting RGB images for each agent.
        """
        camera_xy = self.get_state()[..., :2]
        camera_psi = self.get_state()[..., 2:3]
        waypoints = self.get_waypoints()
        if waypoints is not None:
            waypoints_mask = self.get_waypoints_mask()
        else:
            waypoints, waypoints_mask = None, None
        if not ego_rotate:
            camera_psi = torch.ones_like(camera_psi) * (np.pi / 2)
        rendering_mask = None
        if visibility_matrix is not None:
            rendering_mask = visibility_matrix.flatten(0, 1)
        if custom_agent_colors is not None:
            custom_agent_colors = custom_agent_colors.flatten(0, 1)
        if self.get_innermost_simulator().cfg.single_agent_rendering:
            rendering_mask = torch.eye(camera_xy[0].shape[1]).to(camera_xy.device).unsqueeze(0).expand(camera_xy[0].shape[0], -1, -1)

        bv = self.render(camera_xy, camera_psi, rendering_mask=rendering_mask, res=res, fov=fov,
                         waypoints=waypoints, waypoints_rendering_mask=waypoints_mask, custom_agent_colors=custom_agent_colors)
        total_agents = self.agent_count
        bv = bv.reshape((bv.shape[0] // total_agents, total_agents) + bv.shape[1:])
        return bv

    @abc.abstractmethod
    def compute_offroad(self) -> Tensor:
        """
        Offroad metric for each agent, defined as the distance to the road mesh.
        See `torchdrivesim.infractions.offroad_infraction_loss` for details.

        Returns:
            a functor of BxA tensors
        """
        pass

    @abc.abstractmethod
    def compute_wrong_way(self) -> Tensor:
        """
        Wrong-way metric for each agent, based on the inner product between the agent and lane direction.
        See `torchdrivesim.infractions.lanelet_orientation_loss` for details.

        Returns:
            a functor of BxA tensors
        """
        pass

    def compute_traffic_lights_violations(self) -> Tensor:
        """
        Boolean value indicating whether each agent is committing a traffic light violation.
        See `torchdrivesim.infractions.traffic_controls.TrafficLightControl.compute_violations` for details.

        Returns:
            a functor of BxA tensors
        """
        state = self.get_state()
        if self.get_traffic_controls() is not None and 'traffic_light' in self.get_traffic_controls():
            lenwid = self.get_agent_size()[..., :2]
            violation = self.get_traffic_controls()['traffic_light'].compute_violation(
                torch.cat([state[..., :2], lenwid, state[..., 2:3]], dim=-1)
            ) * self.get_present_mask().to(state.dtype)
        else:
            violation = torch.zeros(state.shape[0], state.shape[1], dtype=torch.bool, device=state.device)
        return violation

    @abc.abstractmethod
    def _compute_collision_of_single_agent(self, box: Tensor, remove_self_overlap: Optional[Tensor] = None, agent_types: Optional[List[str]] = None) -> Tensor:
        """
        Computes the collision metric for an agent specified as a bounding box.
        Includes collisions with all agents in the simulation,
        including the ones not exposed through the interface of this class.
        Used with `discs` and `iou` metrics.

        Args:
            box: Bx5 tensor, with the last dimension being (x,y,length,width,psi).
            remove_self_overlap: B boolean tensor, where if the input agent is present in the simulation,
                set this to subtract self-overlap. By default it is assumed that self overlapping exists and will be removed.
            agent_types: An optional list of specific agent types for computing collisions with.
                By default all available agent types will be used.
        Returns:
            a tensor with a single dimension of B elements
        """
        pass

    @abc.abstractmethod
    def _compute_collision_of_multi_agents(self, mask: Optional[Tensor] = None) -> Tensor:
        """
        Computes the collision metric for selected (default all) agents in the simulation.
        Includes collisions with all agents in the simulation,
        including the ones not exposed through the interface of this class.
        Used with `nograd` and `nograd-pytorch3d` metrics.

        Args:
            mask: a functor of BxA boolean tensors, indicating for which agents to compute the loss
                (by default use present mask)
        Returns:
            a functor of BxA tensors
        """
        return

    def compute_collision(self, agent_types: Optional[List[str]] = None) -> Tensor:
        """
        Compute the collision metric for agents exposed through the interface of this class.
        Includes collisions with agents not exposed through the interface.
        Collisions are defined as overlap of agents' bounding boxes, with details determined
        by the specific method chosen in the config.

        Args:
            agent_types: An optional list of specific agent types for computing collisions with. Not supported by
                the collision metrics `nograd` and `nograd-pytorch3d`.
        Returns:
            a BxA tensor
        """
        innermost_simulator = self.get_innermost_simulator()
        if innermost_simulator.cfg.collision_metric in [CollisionMetric.nograd, CollisionMetric.nograd_pytorch3d]:
            assert agent_types is None, 'The argument `agent_types` is not supported by the selected collision metric.'
            agent_collisions = self._compute_collision_of_multi_agents()
        else:
            state = self.get_state()
            size = self.get_agent_size()[..., :2]
            box = torch.cat([state[..., :2], size, state[..., 2:3]], dim=-1)
            box_type = self.get_agent_type()
            agent_count = box.shape[-2]
            if agent_count == 0:
                return torch.zeros_like(box[..., 0])
            else:
                # TODO: batch across agent dimension
                collisions = []
                for i in range(box.shape[-2]):
                    remove_self_overlap = None
                    collision = innermost_simulator._compute_collision_of_single_agent(box[..., i, :],
                        remove_self_overlap=remove_self_overlap, agent_types=agent_types)
                    collisions.append(collision)
                agent_collisions = torch.stack(collisions, dim=-1)

        return agent_collisions


class Simulator(SimulatorInterface):
    """
    Base simulator, where the agent functor is a dictionary indexed with agent type.

    Args:
        road_mesh: a mesh indicating the driveable area
        kinematic_model: determines the action space, constraints, and the initial state of all agents
        agent_size: a functor of Bx2 tensors indicating agent length and width
        initial_present_mask: a functor of BxA tensors indicating which agents are initially present and not padding
        cfg: holds various configuration options
        renderer: specify if using a non-standard renderer or static meshes beyond the road mesh (default from config)
        lanelet_map: provide the map to compute orientation losses, one map per batch element where available
        recenter_offset: if the coordinate system from lanelet_map was shifted, this value will be used to shift it back
        internal_time: initial value for step counter
        traffic_controls: applicable traffic controls by type
        waypoint_goals: waypoints for each agent
        agent_types: a tensor of BxA long tensors indicating the agent type index for each agent
        agent_type_names: a list of agent type names to index into
    """

    def __init__(self, road_mesh: BirdviewMesh, kinematic_model: KinematicModel,
                 agent_size: Tensor, initial_present_mask: Tensor,
                 cfg: TorchDriveConfig, renderer: Optional[BirdviewRenderer] = None,
                 lanelet_map: Optional[List[Optional[LaneletMap]]] = None, recenter_offset: Optional[Tensor] = None,
                 internal_time: int = 0, traffic_controls: Optional[Dict[str, BaseTrafficControl]] = None,
                 waypoint_goals: Optional[WaypointGoal] = None,
                 agent_types: Optional[Tensor] = None, agent_type_names: Optional[List[str] ] = None):
        self.road_mesh = road_mesh
        self.lanelet_map = lanelet_map
        self.recenter_offset = recenter_offset
        self.kinematic_model = kinematic_model
        self.agent_size = agent_size
        self.present_mask = initial_present_mask

        if not agent_type_names:
            agent_type_names = ['vehicle']
        if agent_types is None:
            agent_types = torch.zeros_like(initial_present_mask).long()
        if len(agent_types) == 1:
            agent_types = agent_types.expand_as(initial_present_mask)

        self._agent_types = agent_type_names
        self._batch_size = self.road_mesh.batch_size
        self.agent_type = agent_types

        self.validate_agent_types()
        self.validate_tensor_shapes()

        self.cfg: TorchDriveConfig = cfg
        if renderer is None:
            cfg.renderer.left_handed_coordinates = cfg.left_handed_coordinates
            self.renderer: BirdviewRenderer = renderer_from_config(
                cfg=cfg.renderer, static_mesh=self.road_mesh
            )
        else:
            #  We assume the provided renderer has all static meshes already added to avoid increasing the size of the
            #  static mesh with duplicate additional static meshes (e.g. lane markings).
            self.renderer = renderer

        self.traffic_controls = traffic_controls
        self.waypoint_goals = waypoint_goals

        if cfg.left_handed_coordinates:
            self.kinematic_model.left_handed = cfg.left_handed_coordinates

        self.warned_no_lanelet = False
        self.internal_time = internal_time

    @property
    def agent_types(self):
        return self._agent_types

    @property
    def action_size(self) -> int:
        return self.kinematic_model.action_size

    @property
    def batch_size(self) -> int:
        return self._batch_size

    def to(self, device):
        self.road_mesh = self.road_mesh.to(device)
        self.recenter_offset = self.recenter_offset.to(device) if self.recenter_offset is not None else None
        self.agent_size = self.agent_size.to(device)
        self.agent_type = self.agent_type.to(device)
        self.present_mask = self.present_mask.to(device)

        self.kinematic_model = self.kinematic_model.to(device)  # type: ignore
        self.traffic_controls = {k: v.to(device) for (k, v) in self.traffic_controls.items()} if self.traffic_controls is not None else None
        self.waypoint_goals = self.waypoint_goals.to(device) if self.waypoint_goals is not None else None
        self.renderer = self.renderer.to(device)

        return self

    def copy(self):
        other = self.__class__(
            road_mesh=self.road_mesh, kinematic_model=self.kinematic_model.copy(),
            agent_size=self.agent_size, initial_present_mask=self.present_mask,
            cfg=self.cfg, renderer=self.renderer.copy(), lanelet_map=self.lanelet_map,
            recenter_offset=self.recenter_offset, internal_time=self.internal_time,
            traffic_controls={k: v.copy() for k, v in self.traffic_controls.items()} if self.traffic_controls is not None else None,
            waypoint_goals=self.waypoint_goals.copy() if self.waypoint_goals is not None else None
        )
        return other

    def extend(self, n, in_place=True):
        if not in_place:
            other = self.copy()
            other.extend(n, in_place=True)
            return other

        self.road_mesh = self.road_mesh.expand(n)
        enlarge = lambda x: x.unsqueeze(1).expand((x.shape[0], n) + x.shape[1:]).reshape((n * x.shape[0],) + x.shape[1:])
        self.agent_size = enlarge(self.agent_size)
        self.agent_type = enlarge(self.agent_type)
        self.present_mask = enlarge(self.present_mask)
        self.recenter_offset = enlarge(self.recenter_offset) if self.recenter_offset is not None else None
        self.lanelet_map = [lanelet_map for lanelet_map in self.lanelet_map for _ in range(n)] if self.lanelet_map is not None else None

        # kinematic models are modified in place
        self.kinematic_model.extend(n)
        self._batch_size *= n
        self.renderer = self.renderer.expand(n)
        if self.traffic_controls is not None:
            self.traffic_controls={k: v.extend(n) for k, v in self.traffic_controls.items()}

        if self.waypoint_goals is not None:
            self.waypoint_goals = self.waypoint_goals.extend(n)

        return self

    def select_batch_elements(self, idx, in_place=True):
        if not in_place:
            other = self.copy()
            other.select_batch_elements(idx, in_place=True)
            return other

        self.road_mesh = self.road_mesh[idx]
        self.recenter_offset = self.recenter_offset[idx] if self.recenter_offset is not None else None
        self.lanelet_map = [self.lanelet_map[i] for i in idx] if self.lanelet_map is not None else None
        self.agent_size = self.agent_size[idx]
        self.agent_type = self.agent_type[idx]
        self.present_mask = self.present_mask[idx]

        # kinematic models are modified in place
        self.kinematic_model.select_batch_elements(idx)

        self._batch_size = len(idx)
        self.renderer = self.renderer.select_batch_elements(idx)
        if self.traffic_controls is not None:
            self.traffic_controls={k: v.select_batch_elements(idx) for k, v in self.traffic_controls.items()}
        if self.waypoint_goals is not None:
            self.waypoint_goals = self.waypoint_goals.select_batch_elements(idx)
        return self

    def validate_agent_types(self):
        return  # nothing to check here anymore
        # check that all dicts have the same keys and iterate in the same order
        assert list(self.kinematic_model.keys()) == self.agent_types
        assert list(self.agent_size.keys()) == self.agent_types
        assert list(self.agent_type.keys()) == self.agent_types
        assert list(self.present_mask.keys()) == self.agent_types

    def validate_tensor_shapes(self):
        # check that tensors have the expected number of dimensions
        assert_equal(len(self.kinematic_model.get_state().shape), 3)
        assert_equal(len(self.agent_size.shape), 3)
        assert_equal(len(self.agent_type.shape), 2)
        assert_equal(len(self.present_mask.shape), 2)

        # check that batch size is the same everywhere
        b = self.batch_size
        assert_equal(self.road_mesh.batch_size, b)
        assert_equal(self.kinematic_model.get_state().shape[0], b)
        assert_equal(self.agent_size.shape[0], b)
        assert_equal(self.agent_type.shape[0], b)
        assert_equal(self.present_mask.shape[0], b)

        # check that the number of agents is the same everywhere
        assert_equal(self.kinematic_model.get_state().shape[-2], self.agent_count)
        assert_equal(self.agent_size.shape[-2], self.agent_count)
        assert_equal(self.agent_type.shape[-1], self.agent_count)
        assert_equal(self.present_mask.shape[-1], self.agent_count)

    def get_world_center(self):
        return self.renderer.world_center

    def get_state(self):
        return self.kinematic_model.get_state()

    def get_waypoints(self):
        return self.waypoint_goals.get_waypoints() if self.waypoint_goals is not None else None

    def get_waypoints_state(self):
        return self.waypoint_goals.state if self.waypoint_goals is not None else None

    def get_waypoints_mask(self):
        return self.waypoint_goals.get_masks() if self.waypoint_goals is not None else None

    def compute_wrong_way(self):
        if self.lanelet_map is not None:
            if isinstance(self.lanelet_map, Iterable) and None in self.lanelet_map and not self.warned_no_lanelet:
                idx_no_map = [i for i, item in enumerate(self.lanelet_map) if item is None]
                logger.debug(f"Batches {idx_no_map} have no lanelet map. Returning zeros for wrong_way losses.")
                self.warned_no_lanelet = True
            return lanelet_orientation_loss(
                self.lanelet_map, self.get_state(), self.recenter_offset,
                direction_angle_threshold=self.cfg.wrong_way_angle_threshold,
                lanelet_dist_tolerance=self.cfg.lanelet_inclusion_tolerance,
            ) * self.get_present_mask()
        else:
            if not self.warned_no_lanelet:
                logger.debug("No lanelet map is provided. Returning zeros for wrong_way losses.")
                self.warned_no_lanelet = True
            state = self.get_state()
            return torch.zeros(state.shape[0], state.shape[1]).to(state.device)

    def get_agent_size(self):
        return self.agent_size

    def get_agent_type(self):
        return self.agent_type
    
    def get_agent_type_names(self) -> List[str]:
        return self._agent_types

    def get_present_mask(self):
        return self.present_mask

    def get_all_agents_absolute(self):
        return torch.cat([self.get_state()[..., :3], self.get_agent_size(), self.get_present_mask().unsqueeze(-1)], dim=-1)

    def get_all_agents_relative(self, exclude_self=True):
        abs_agent_pos = self.get_all_agents_absolute()
        all_agent_count = self.agent_count

        xy, psi = abs_agent_pos[..., :2], abs_agent_pos[..., 2:3]  # current agent type
        all_xy, all_psi = abs_agent_pos[..., :2], abs_agent_pos[..., 2:3]  # all agent types
        # compute relative position of all agents w.r.t. each agent from of current type
        rel_xy, rel_psi = relative(origin_xy=xy.unsqueeze(-2), origin_psi=psi.unsqueeze(-2),
                                    target_xy=all_xy.unsqueeze(-3), target_psi=all_psi.unsqueeze(-3))
        rel_state = torch.cat([rel_xy, rel_psi], dim=-1)
        # insert the info that doesn't vary with the coordinate frame
        rel_pos = torch.cat([rel_state, abs_agent_pos[..., 3:].unsqueeze(-3).expand_as(rel_state)], dim=-1)
        if exclude_self:
            # remove the diagonal of the current agent type
            to_keep = torch.eye(all_agent_count, dtype=torch.bool, device=rel_pos.device).logical_not()
            # need to flatten to index two dimensions simultaneously
            to_keep = torch.flatten(to_keep)
            rel_pos = rel_pos.flatten(start_dim=-3, end_dim=-2)
            rel_pos = rel_pos[..., to_keep, :]
            # the result has one less agent in the penultimate dimension
            rel_pos = rel_pos.reshape((*rel_pos.shape[:-2], all_agent_count, all_agent_count - 1, 6))
        return rel_pos

    def get_innermost_simulator(self) -> Self:
        return self

    def step(self, agent_action):
        self.internal_time += 1
        # validate tensor shape lengths
        assert_equal(len(agent_action.shape), 3)
        # validate batch size
        assert_equal(agent_action.shape[0], self.batch_size)
        # validate agent numbers
        assert_equal(agent_action.shape[-2], self.agent_count)

        self.kinematic_model.step(agent_action)

        if self.traffic_controls is not None:
            for traffic_control_type, traffic_control in self.traffic_controls.items():
                traffic_control.step(self.internal_time)
        if self.waypoint_goals is not None:
            self.waypoint_goals.step(self.get_state(), self.internal_time, threshold=self.cfg.waypoint_removal_threshold)

    def set_state(self, agent_state, mask=None):
        if mask is None:
            mask = torch.ones_like(agent_state[..., 0], dtype=torch.bool)
        # validate tensor shape lengths
        assert_equal(len(agent_state.shape), 3)
        assert_equal(len(mask.shape), 2)
        # validate batch size
        b = self.batch_size
        assert_equal(agent_state.shape[0], b)
        assert_equal(mask.shape[0], b)
        # validate agent numbers
        assert_equal(agent_state.shape[-2], self.agent_count)
        assert_equal(mask.shape[-1], self.agent_count)

        state_from_kinematic = self.kinematic_model.get_state()
        state_size, state_from_kinematic_size = agent_state.shape[-1], state_from_kinematic.shape[-1]
        assert state_size <= state_from_kinematic_size
        state = agent_state
        if state_size < state_from_kinematic_size:
            state = torch.cat([state, state_from_kinematic[..., (state_size-state_from_kinematic_size):]], dim=-1)
        new_state = state.where(mask.unsqueeze(-1).expand_as(agent_state), state_from_kinematic)
        self.kinematic_model.set_state(new_state)

    def update_present_mask(self, present_mask):
        assert_equal(len(present_mask.shape), 2)
        assert_equal(present_mask.shape[0], self.batch_size)
        assert_equal(present_mask.shape[-1], self.agent_count)

        self.present_mask = present_mask

    def fit_action(self, future_state, current_state=None):
        return self.kinematic_model.fit_action(future_state=future_state, current_state=current_state)

    def render(self, camera_xy, camera_psi, res=None, rendering_mask=None, fov=None,
               waypoints=None, waypoints_rendering_mask=None, custom_agent_colors=None):
        camera_sc = torch.cat([torch.sin(camera_psi), torch.cos(camera_psi)], dim=-1)
        if len(camera_xy.shape) == 2:
            # Reshape from Bx2 to Bx1x2
            camera_xy = camera_xy.unsqueeze(1)
            camera_sc = camera_sc.unsqueeze(1)
        n_cameras = camera_xy.shape[-2]
        target_shape = self.get_present_mask().shape
        present_mask = self.get_present_mask().unsqueeze(-2).expand(target_shape[:-1] + (n_cameras,) + target_shape[-1:])
        rendering_mask = present_mask if rendering_mask is None else present_mask.logical_and(rendering_mask)
        return self.renderer.render_frame(
            self.get_state(), self.get_agent_size(), camera_xy, camera_sc, rendering_mask, res=res, fov=fov,
            waypoints=waypoints, waypoints_rendering_mask=waypoints_rendering_mask,
            traffic_controls={k: v.copy() for k, v in self.traffic_controls.items()}
                if self.traffic_controls is not None else None,
            agent_types=self.agent_type, agent_type_names=self.agent_types,
            custom_agent_colors=custom_agent_colors,
        )

    def compute_offroad(self):
        return offroad_infraction_loss(self.get_state(), self.get_agent_size(),
                                       self.road_mesh, threshold=self.cfg.offroad_threshold) * self.get_present_mask()

    def _compute_collision_of_single_agent(self, box, remove_self_overlap=None, agent_types=None):
        assert len(box.shape) == 2
        assert box.shape[0] == self.batch_size
        assert box.shape[-1] == 5

        states = self.get_state()
        mask = self.get_present_mask()
        if agent_types is not None:
            agent_types = [t for t in agent_types if t in self.agent_types]
            allowed_agent_type_indices = torch.tensor([self.agent_types.index(agent_type) for agent_type in agent_types], device=box.device)
            mask = mask.logical_and(torch.isin(self.get_agent_type(), allowed_agent_type_indices))
        if states.shape[-2] == 0:
            return torch.zeros_like(box[..., 0])
        sizes = self.get_agent_size()
        all_boxes = torch.cat([states[..., :2], sizes, states[..., 2:3]], dim=-1)  # TODO: cache this result
        expanded_box = box.unsqueeze(-2).expand_as(all_boxes)
        all_boxes = torch.nan_to_num(all_boxes, nan=0.0)
        expanded_box = torch.nan_to_num(expanded_box, nan=0.0)
        if self.cfg.collision_metric == CollisionMetric.iou:
            overlap = iou_differentiable(expanded_box, all_boxes)
        elif self.cfg.collision_metric == CollisionMetric.discs:
            overlap = collision_detection_with_discs(expanded_box, all_boxes)
        else:
            raise ValueError("Unrecognized collision metric: " + str(self.cfg.collision_metric))
        overlap = torch.nan_to_num(overlap, nan=0.0)
        overlap = overlap * mask.to(overlap.dtype)
        collision = overlap.sum(dim=-1)
        if remove_self_overlap is None:
            remove_self_overlap = torch.ones_like(collision)
        collision = collision - overlap.max(dim=-1)[0] * remove_self_overlap.to(collision.dtype)  # self-overlap is always highest
        return collision

    def _compute_collision_of_multi_agents(self, mask=None):
        collision_mask = self.get_present_mask() if mask is None else mask  # BxA
        states = self.get_state()
        sizes = self.get_agent_size()
        present_mask = self.get_present_mask()
        device = states.device

        if self.cfg.collision_metric == CollisionMetric.nograd:
            def build_presented_boxes(state, size):
                return np.concatenate([state[:, :2], size, state[:, 2:3]], axis=-1)

            def extract_presented():
                boxes, collision_masks = \
                    zip(*[(build_presented_boxes(states[batch][present_mask_i], sizes[batch][present_mask_i]),
                          (present_mask_i * collision_mask[batch])[present_mask_i])
                        for batch, present_mask_i in enumerate(present_mask)])
                return boxes, collision_masks

            present_mask = present_mask.cpu().detach().numpy()
            collision_mask = collision_mask.cpu().detach().numpy()
            states = states.cpu().detach().numpy()
            sizes = sizes.cpu().detach().numpy()
            all_presented_boxes, all_presented_collision_masks = extract_presented()
            collision = torch.tensor(
                compute_agent_collisions_metric(all_presented_boxes, all_presented_collision_masks, present_mask),
                device=device)
        elif self.cfg.collision_metric == CollisionMetric.nograd_pytorch3d:
            if not torchdrivesim.rendering.pytorch3d.is_available:
                raise torchdrivesim.rendering.pytorch3d.Pytorch3DNotFound(
                    "You can use a different collision metric, e.g. CollisionMetric.nograd"
                )
            all_boxes = torch.cat([states[..., :2], sizes, states[..., 2:3]], dim=-1)
            collision = compute_agent_collisions_metric_pytorch3d(all_boxes, collision_mask)
        else:
            raise ValueError("Unrecognized collision metric: " + str(self.cfg.collision_metric))
        return collision


class SimulatorWrapper(SimulatorInterface):
    """
    Modifies the behavior of an existing simulator, itself acting like a simulator.
    This base class simply delegates all method calls to the inner simulator.
    """
    def __init__(self, simulator: SimulatorInterface):
        self.inner_simulator: SimulatorInterface = simulator
        self.cfg: TorchDriveConfig = self.get_innermost_simulator().cfg

    @property
    def agent_types(self):
        return self.inner_simulator.agent_types

    @property
    def action_size(self) -> int:
        return self.inner_simulator.action_size

    @property
    def batch_size(self) -> int:
        return self.inner_simulator.batch_size

    def to(self, device) -> Self:
        self.inner_simulator.to(device)
        return self

    def copy(self):
        inner_copy = self.inner_simulator.copy()
        new_object = self.__class__(inner_copy)
        return new_object

    def extend(self, n, in_place=True):
        if not in_place:
            other = self.copy()
            other.extend(n, in_place=True)
            return other
        self.inner_simulator.extend(n)
        return self

    def select_batch_elements(self, idx, in_place=True):
        if not in_place:
            other = self.copy()
            other = other.select_batch_elements(idx, in_place=True)
            return other

        self.inner_simulator = self.inner_simulator.select_batch_elements(idx, in_place=in_place)
        return self

    def get_world_center(self):
        return self.inner_simulator.get_world_center()

    def get_state(self):
        return self.inner_simulator.get_state()

    def get_agent_size(self):
        return self.inner_simulator.get_agent_size()

    def get_agent_type(self):
        return self.inner_simulator.get_agent_type()
    
    def get_agent_type_names(self) -> List[str]:
        return self.inner_simulator.get_agent_type_names()

    def get_present_mask(self):
        return self.inner_simulator.get_present_mask()

    def get_waypoints(self):
        return self.inner_simulator.get_waypoints()

    def get_waypoints_state(self):
        return self.inner_simulator.get_waypoints_state()

    def get_waypoints_mask(self):
        return self.inner_simulator.get_waypoints_mask()

    def get_all_agents_absolute(self):
        return self.inner_simulator.get_all_agents_absolute()

    def get_all_agents_relative(self, exclude_self=True):
        return self.inner_simulator.get_all_agents_relative(exclude_self=exclude_self)

    def get_innermost_simulator(self) -> Simulator:
        return self.inner_simulator.get_innermost_simulator()

    def step(self, *args, **kwargs):
        self.inner_simulator.step(*args, **kwargs)

    def set_state(self, *args, **kwargs):
        self.inner_simulator.set_state(*args, **kwargs)

    def update_present_mask(self, *args, **kwargs):
        self.inner_simulator.update_present_mask(*args, **kwargs)

    def fit_action(self, *args, **kwargs):
        return self.inner_simulator.fit_action(*args, **kwargs)

    def compute_offroad(self):
        return self.inner_simulator.compute_offroad()

    def _compute_collision_of_single_agent(self, box, remove_self_overlap=None, agent_types=None):
        return self.inner_simulator._compute_collision_of_single_agent(box, remove_self_overlap=remove_self_overlap, agent_types=agent_types)

    def _compute_collision_of_multi_agents(self, mask=None):
        return self.inner_simulator._compute_collision_of_multi_agents(mask)

    def compute_wrong_way(self):
        return self.inner_simulator.compute_wrong_way()

    def render(self, camera_xy, camera_psi, res=None, rendering_mask=None, fov=None, waypoints=None,
               waypoints_rendering_mask=None, custom_agent_colors=None):
        return self.inner_simulator.render(camera_xy, camera_psi, res=res, rendering_mask=rendering_mask, fov=fov,
                                           waypoints=waypoints, waypoints_rendering_mask=waypoints_rendering_mask, custom_agent_colors=custom_agent_colors)


class NPCWrapper(SimulatorWrapper):
    """
    Designates a certain subset of agents as non-playable characters (NPCs) and removes them from
    the simulator interface, although they remain in simulation and can be interacted with.
    Note that the designation of which agents are NPCs needs to be the same across batch elements.
    Subclasses implement specific policies controlling NPC behaviors.
    At a minimum, they should implement either `_get_npc_action` or `_npc_teleport_to`.

    Args:
        npc_mask: A functor of tensors with a single dimension of size A, indicating which agents to replay.
    """
    def __init__(self, simulator: SimulatorInterface, npc_mask: Tensor):
        super().__init__(simulator)
        self.npc_mask = npc_mask

    def _update_npc_present_mask(self) -> Tensor:
        """
        Computes updated present masks for NPCs, with arbitrary padding for the remaining agents.
        By default, leaves present masks unchanged.

        Returns:
            a functor of BxA boolean tensors, where A is the number of agents in the inner simulator
        """
        return self.inner_simulator.get_present_mask()

    def _get_npc_action(self) -> Tensor:
        """
        Computes the actions for NPCs, with arbitrary padding for actions of the remaining agents.
        By default, the actions are all zeros, but subclasses can implement more intelligent behavior.

        Returns:
            a functor of BxAxAc tensors, where A is the number of agents in the inner simulator
        """
        state = self.inner_simulator.get_state()
        return torch.zeros(size=state.shape[:-1] + (self.action_size,), dtype=state.dtype, device=state.device)

    def _npc_teleport_to(self) -> Optional[Tensor]:
        """
        Provides the states to which the NPCs should be set after `step`,
        with arbitrary padding for the remaining agents.
        By default, no teleportation is performed, but subclasses may use it instead of,
        or on top of defining the NPC action.

        Returns:
            a functor of BxAxSt tensors, where A is the number of agents in the inner simulator,
            or `None` if no teleportation is required
        """
        return None

    def to(self, device) -> Self:
        self.npc_mask = self.npc_mask.to(device)
        return super().to(device)

    def copy(self):
        inner_copy = self.inner_simulator.copy()
        other = self.__class__(inner_copy, npc_mask=self.npc_mask)
        return other

    def get_state(self):
        return self.inner_simulator.get_state()[..., self.npc_mask.logical_not(), :]
    
    def get_waypoints(self):
        waypoints = self.inner_simulator.get_waypoints()
        if waypoints is not None:
            waypoints = waypoints[..., self.npc_mask.logical_not(), :, :]
        return waypoints

    def get_waypoints_state(self):
        waypoints_state = self.inner_simulator.get_waypoints_state()
        if waypoints_state is not None:
            waypoints_state = waypoints_state[..., self.npc_mask.logical_not(), :]
        return waypoints_state

    def get_waypoints_mask(self):
        masks = self.inner_simulator.get_waypoints_mask()
        if masks is not None:
            masks = masks[..., self.npc_mask.logical_not(), :]
        return masks

    def get_agent_size(self):
        sizes = self.inner_simulator.get_agent_size()[..., self.npc_mask.logical_not(), :]
        return sizes

    def get_agent_type(self):
        sizes = self.inner_simulator.get_agent_type()[..., self.npc_mask.logical_not()]
        return sizes

    def get_present_mask(self):
        present_mask = self.inner_simulator.get_present_mask()[..., self.npc_mask.logical_not()]
        return present_mask

    def get_all_agents_relative(self, exclude_self=True):
        agent_info = self.inner_simulator.get_all_agents_relative(exclude_self=exclude_self)
        agent_info = agent_info[..., self.npc_mask.logical_not(), :, :]
        return agent_info

    def set_state(self, agent_state, mask=None):
        if mask is None:
            mask = torch.ones_like(agent_state[..., 0], dtype=torch.bool)

        # validate tensor shape lengths
        assert_equal(len(agent_state.shape), 3)
        assert_equal(len(mask.shape), 2)
        # validate batch shape
        b = self.batch_size
        assert_equal(agent_state.shape[0], b)
        assert_equal(mask.shape[0], b)
        # validate agent numbers
        assert_equal(agent_state.shape[-2], self.agent_count)
        assert_equal(mask.shape[-1], self.agent_count)

        old_state = self.inner_simulator.get_state()
        new_state = agent_state
        with_padding = torch.zeros_like(old_state)
        with_padding[..., torch.logical_not(self.npc_mask), :] = new_state  # I *think* autodiff handles this correctly
        selection_mask = self.extend_tensor(self.npc_mask, old_state.shape[:-2]).unsqueeze(-1).expand_as(old_state)
        updated_state = old_state.where(selection_mask, with_padding)
        states = updated_state

        current_mask = mask
        non_replay_mask = self.npc_mask.logical_not()
        full_mask = torch.zeros_like(non_replay_mask, dtype=torch.bool)
        full_mask = NPCWrapper.extend_tensor(full_mask, current_mask.shape[:-1]).clone()
        full_mask[..., non_replay_mask] = current_mask

        self.inner_simulator.set_state(states, mask=full_mask)

    def step(self, action):
        # validate tensor shape lengths
        assert_equal(len(action.shape), 3)
        # validate batch shape
        assert_equal(action.shape[0], self.batch_size)
        # validate agent numbers
        assert_equal(action.shape[-2], self.agent_count)

        # step all agents, with dummy action for replay agents
        npc_action = self._get_npc_action()
        mask = self.npc_mask
        given_action = action
        with_padding = torch.zeros_like(npc_action)
        with_padding[..., torch.logical_not(mask), :] = given_action
        selection_mask = self.extend_tensor(mask, npc_action.shape[:-2]).unsqueeze(-1).expand_as(npc_action)
        full_action = npc_action.where(selection_mask, with_padding)
        self.inner_simulator.step(full_action)

        # set target state for replay vehicles
        npc_state = self._npc_teleport_to()
        if npc_state is not None:
            full_npc_mask = self.npc_mask[None, :].expand_as(self.inner_simulator.get_present_mask())
            self.inner_simulator.set_state(npc_state, mask=full_npc_mask)

        # update presence mask of NPCs in case it changed
        non_replay_present_mask = self.inner_simulator.get_present_mask()[..., torch.logical_not(self.npc_mask)]
        self.update_present_mask(non_replay_present_mask)

    def update_present_mask(self, present_mask):
        assert_equal(len(present_mask.shape), 2)
        assert_equal(present_mask.shape[0], self.batch_size)
        assert_equal(present_mask.shape[-1], self.agent_count)

        recorded_present_mask = self._update_npc_present_mask()
        new_present_mask = recorded_present_mask.clone()
        new_present_mask[..., torch.logical_not(self.npc_mask)] = present_mask
        self.inner_simulator.update_present_mask(new_present_mask)

    # The commented out implementation is probably not useful, as it makes the NPC disappear from the rendering.
    # It seems more useful to specify the full visibility mask for all agents.
    # def render(self, camera_xy, camera_psi, res=None, rendering_mask=None, fov=None, waypoints=None,
    #            waypoints_rendering_mask=None):
    #     if rendering_mask is not None:
    #         new_mask = torch.zeros(rendering_mask.shape[0], rendering_mask.shape[1], self.npc_mask.shape[0], device=rendering_mask.device)
    #         new_mask[..., torch.logical_not(self.npc_mask)] = rendering_mask
    #         rendering_mask = new_mask
    #     return self.inner_simulator.render(camera_xy, camera_psi, res, rendering_mask, fov=fov, waypoints=waypoints,
    #                                        waypoints_rendering_mask=waypoints_rendering_mask)

    def fit_action(self, future_state, current_state=None):
        full_state = self.inner_simulator.get_state()
        full_future_state = full_state.clone()
        full_future_state[..., self.npc_mask.logical_not(), :] = future_state
        if current_state is None:
            full_current_state = None
        else:
            full_current_state = full_state.clone()
            full_current_state[..., self.npc_mask.logical_not(), :] = current_state

        full_action = self.inner_simulator.fit_action(full_future_state, full_current_state)
        action = full_action[..., self.npc_mask.logical_not(), :]
        return action

    def compute_offroad(self):
        offroad = offroad_infraction_loss(
            self.get_state(), self.get_agent_size(),
            self.get_innermost_simulator().road_mesh, threshold=self.cfg.offroad_threshold
        ) * self.get_present_mask()
        return offroad

    def compute_wrong_way(self):
        innermost_simulator = self.get_innermost_simulator()
        if innermost_simulator.lanelet_map is not None:
            if isinstance(innermost_simulator.lanelet_map, Iterable) and None in innermost_simulator.lanelet_map \
                    and not innermost_simulator.warned_no_lanelet:
                idx_no_map = [i for i, item in enumerate(innermost_simulator.lanelet_map) if item is None]
                logger.debug(f"Batches {idx_no_map} have no lanelet map. Returning zeros for wrong_way losses.")
                innermost_simulator.warned_no_lanelet = True
<<<<<<< HEAD
            return self.across_agent_types(lambda state, mask: lanelet_orientation_loss(
                    innermost_simulator.lanelet_map, state, innermost_simulator.recenter_offset,
                    direction_angle_threshold=self.cfg.wrong_way_angle_threshold,
                    lanelet_dist_tolerance=self.cfg.lanelet_inclusion_tolerance,
                ) * mask, self.get_state(), self.get_present_mask())
=======
            return lanelet_orientation_loss(
                innermost_simulator.lanelet_map, self.get_state(), innermost_simulator.recenter_offset
            ) * self.get_present_mask()
>>>>>>> 4880db77
        else:
            if not innermost_simulator.warned_no_lanelet:
                logger.debug("No lanelet map is provided. Returning zeros for wrong_way losses.")
                innermost_simulator.warned_no_lanelet = True
            return torch.zeros_like(self.get_state()[..., 0])

    def _compute_collision_of_multi_agents(self, mask=None):
        batched_non_replay_mask = ~self.npc_mask.expand(self.get_innermost_simulator().batch_size, -1)
        if mask is not None:
            batched_non_replay_mask = batched_non_replay_mask * mask
        collision = self.inner_simulator._compute_collision_of_multi_agents(batched_non_replay_mask)[..., self.npc_mask.logical_not()]
        return collision

    @staticmethod
    def extend_tensor(x, batch_dims):
        # add specified dimensions to the front of the tensor
        x_dims = x.shape
        for d in batch_dims:
            x.unsqueeze(0)
        return x.expand(batch_dims + x_dims)


class RecordingWrapper(SimulatorWrapper):
    """
    Doesn't modify the behavior of the simulator, but records some information at each time step.

    Args:
        record_functions: those functions are called on `self` after each `step` and their outputs are recorded
        initial_recording: whether to record values when constructing the object, before the first step
    """

    def __init__(self, simulator: SimulatorInterface, record_functions: Dict[str, Callable[[SimulatorInterface], Any]],
                 initial_recording: bool = True):
        super().__init__(simulator)

        self.record_functions = record_functions
        self.records = {record_name: [] for record_name in self.record_functions.keys()}

        if initial_recording:
            self.record()

    def copy(self):
        inner_copy = self.inner_simulator.copy()
        other = self.__class__(inner_copy, record_functions=dict())
        other.record_functions = self.record_functions
        other.records = {k: v.copy() for (k, v) in self.records.items()}
        return other

    def record(self):
        """
        Appends the results based on a current state to records.
        """
        for (k, f) in self.record_functions.items():
            self.records[k].append(f(self))

    def get_records(self):
        """
        Returns the dictionary of recorded values.
        Each entry is a list with results from subsequent invocations of `record`.
        """
        return self.records

    def step(self, agent_action, record=True):
        """
        By default performs recording at the end of step,
        but this can be disabled to manually control when to record.
        """
        self.inner_simulator.step(agent_action)
        if record:
            self.record()


class BirdviewRecordingWrapper(RecordingWrapper):
    """
    Records a visualization of the simulation state at each step.
    The visualization is obtained by calling `self.render`.

    Args:
        simulator: a simulator object to wrap
        res: resolution for the recorded images
        fov: field of view for the recorded images
        camera_xy: a Bx2 tensor of x-y camera positions (world center by default)
        camera_psi: a Bx1 tensor of camera orientations
        initial_recording: whether to record an image before the first step
        to_cpu: whether to move recorded images to CPU memory, releasing GPU memory
    """

    def __init__(self, simulator: SimulatorInterface, res: Resolution = Resolution(1024, 1024), fov: float = 100,
                 camera_xy: Optional[Tensor] = None, camera_psi: Optional[Tensor] = None,
                 initial_recording: bool = True, to_cpu: bool = False):
        self.res = res
        self.fov = fov
        self.camera_xy = camera_xy
        self.camera_psi = camera_psi
        self.to_cpu = to_cpu

        if self.camera_xy is None:
            self.camera_xy = simulator.get_world_center()
        if self.camera_psi is None:
            self.camera_psi = torch.ones_like(self.camera_xy[..., :1]) * np.pi / 2

        def record_birdview(simulator):
            s = simulator
            # TODO: figure out how to handle waypoints here
            waypoints = None # s.get_waypoints()
            if waypoints is not None:
                waypoints_mask = s.get_waypoints_mask()
            else:
                waypoints, waypoints_mask = None, None
            bv = s.render(s.camera_xy, s.camera_psi, res=self.res, fov=self.fov, waypoints=waypoints, waypoints_rendering_mask=waypoints_mask)
            if self.to_cpu:
                bv = bv.cpu()
            return bv

        record_functions = dict(birdview=record_birdview)
        super().__init__(simulator, record_functions, initial_recording)

    def to(self, device) -> Self:
        self.camera_xy = self.camera_xy.to(device)
        self.camera_psi = self.camera_psi.to(device)
        return super().to(device)

    def copy(self):
        inner_copy = self.inner_simulator.copy()
        other = self.__class__(inner_copy, res=self.res, camera_xy=self.camera_xy, camera_psi=self.camera_psi)
        other.record_functions = self.record_functions
        other.records = {k: v.copy() for (k, v) in self.records.items()}
        return other

    def extend(self, n, in_place=True):
        other = super().extend(n, in_place=in_place)
        f = lambda x: x.unsqueeze(1).expand((x.shape[0], n) + x.shape[1:]).reshape((n * x.shape[0],) + x.shape[1:])
        other.camera_xy = f(other.camera_xy)
        other.camera_psi = f(other.camera_psi)
        return other

    def select_batch_elements(self, idx, in_place=True):
        other = super().select_batch_elements(idx, in_place=in_place)
        other.camera_xy = other.camera_xy[idx]
        other.camera_psi = other.camera_psi[idx]
        return other

    def get_birdviews(self, stack: bool = False) -> Union[Tensor, List[Tensor]]:
        """
        Extracts recorded images.

        Args:
            stack: whether to concatenate results across time, which is placed after batch dimension
        Returns:
            a BxTxCxHxW tensor of RGB images if `stack` is set, a list of BxCxHxW images with the same content otherwise
        """
        bvs = self.get_records()['birdview']
        if stack:
            bvs = torch.stack(bvs, dim=-4)
        return bvs

    def save_gif(self, filename: str, batch_index: int = 0, fps: float = 10) -> None:
        """
        Saves a GIF to disk using all birdviews for a selected example from the batch.
        """
        bvs = self.get_birdviews()
        if os.path.dirname(filename) != '':
            os.makedirs(os.path.dirname(filename), exist_ok=True)
        imageio.mimsave(
            filename, [bv[batch_index].floor().cpu().numpy().astype(np.uint8).transpose(1, 2, 0) for bv in bvs],
            format="GIF-PIL", fps=fps
        )
        try:
            from pygifsicle import optimize
            optimize(filename, options=['--no-warnings'])
        except ImportError:
            logger.info("You can install pygifsicle for gif compression and optimization.")

    def save_png(self, filename: str, frame: int,  batch_index: int = 0) -> None:
        """
        Saves the given frame as a PNG to disk.
        """
        bvs = self.get_birdviews()
        os.makedirs(os.path.dirname(filename), exist_ok=True)
        imageio.imsave(
            filename, bvs[frame][batch_index].cpu().numpy().astype(np.uint8).transpose(1, 2, 0))


class TrajectoryVisualizationWrapper(BirdviewRecordingWrapper):
    """
    Records birdviews with additional trajectory visualizations.
    Those visualizations will be visible to agents relying on rendered observations,
    so typically this wrapper is used with replay states.
    The wrapper visualizes one ground truth trajectory and S predictions for each agent.
    Visualized trajectories should be concatenated across the agent dimension.

    Args:
        ground_truth: BxAxTxSt tensor with ground truth trajectories for all agents
        predictions: BxSxAxTxSt tensor with predicted trajectories
        gt_present_masks: BxSxAxT boolean tensor, indicating which points in predictions should be visualized
        predictions_present_masks: BxAxT boolean tensor, indicating which points in ground truth should be visualized
    """
    def __init__(self, simulator: SimulatorInterface, ground_truth: Tensor, predictions: Tensor,
                 gt_present_masks: Tensor, predictions_present_masks: Tensor,
                 trajectory_present_masks: Tensor, res: Resolution = Resolution(1024, 1024), fov: float = 100,
                 camera_xy: Optional[Tensor] = None, camera_psi: Optional[Tensor] = None, to_cpu: bool = False):
        assert_equal(ground_truth.shape[-3:], predictions.shape[-3:])
        assert len(ground_truth.shape) == 4
        assert len(predictions.shape) == 5
        assert ground_truth.shape[0] == predictions.shape[0]

        super().__init__(simulator, res, fov, camera_xy, camera_psi, to_cpu=to_cpu)

        # dummy state for agents not present so that they're not visible
        absent_state = torch.cat([self.get_world_center() + 1000,
                                  torch.zeros_like(self.get_world_center())], dim=-1)  # BxS
        # ground truth is only rendered when predictions are made and ground truth agent is present
        ground_truth = ground_truth.where(
            gt_present_masks.logical_and(predictions_present_masks)[..., None].expand_as(ground_truth),
            absent_state[:, None, None, :].expand_as(ground_truth)
        )
        # predictions are rendered even when ground truth agent is absent
        predictions = predictions.where(
            trajectory_present_masks[..., None].expand_as(predictions),
            absent_state[:, None, None, None, :].expand_as(predictions)
        )

        innermost_simulator = self.get_innermost_simulator()
        prediction_meshes = []
        for i in range(predictions.shape[1]):
            prediction_mesh = generate_trajectory_mesh(predictions[:, i], category='prediction')
            prediction_meshes.append(prediction_mesh)
        ground_truth_mesh = generate_trajectory_mesh(ground_truth, category='ground_truth')
        trajectory_meshes = [ground_truth_mesh, *prediction_meshes]
        innermost_simulator.renderer.add_static_meshes(trajectory_meshes)


class SelectiveWrapper(SimulatorWrapper):
    """
    Only exposes a subset of agents from the inner simulator.
    The selection may change over time, but there is a fixed number of agent slots available.
    Which slots are actually used is indicated by the presence mask.
    The base class exposes the first E agents and the
    children should override `update_exposed_agents` and `get_present_mask` to customize it.
    Typically, hidden agents are either absent or their state is set externally,
    but by default the `default_action` is executed for them.

    Args:
        simulator: existing simulator to wrap
        exposed_agent_limit: denoted as E in comments, sets the number of slots for exposed agents
        default_action: a functor of BxAxAc tensors, defining the default action to use for non-exposed agents
    """

    def __init__(self, simulator: SimulatorInterface, exposed_agent_limit: int, default_action: Tensor):
        super().__init__(simulator)
        self.default_action = default_action
        self.exposed_agent_limit = exposed_agent_limit
        self.exposed_agents: Tensor = None  # functor of BxE int tensor of indices of exposed agents
        self.update_exposed_agents()

    def update_exposed_agents(self) -> None:
        """
        There should always be E exposed agents, although some of them may be marked as absent.
        """
        device = self.get_world_center().device
        self.exposed_agents = torch.arange(self.exposed_agent_limit, dtype=torch.long, device=device).expand((self.batch_size, self.exposed_agent_limit))

    def get_exposed_agents(self) -> Tensor:
        """
        Returns:
            a functor of BxE int tensors of indices of exposed agents
        """
        return self.exposed_agents

    def is_exposed(self) -> Tensor:
        """
        Returns:
            a functor of BxA boolean tensors indicating which agents are exposed
        """
        exposed = torch.stack([isin(torch.arange(self.inner_simulator.agent_count).to(self.exposed_agents.device), self.exposed_agents[b])
                               for b in range(self.batch_size)])
        return exposed

    def _restrict_tensor(self, tensor: Tensor, agent_dim: int) -> Tensor:
        """
        Selects exposed agents from a given tensor, along the supplied agent dimension.
        """
        if agent_dim == -1:
            return tensor.gather(index=self.get_exposed_agents(), dim=agent_dim)
        elif agent_dim == -2:
            return tensor.gather(index=self.get_exposed_agents().unsqueeze(-1).expand(self.batch_size, self.exposed_agent_limit, tensor.shape[-1]),
                                dim=agent_dim)
        elif agent_dim == -3:
            return tensor.gather(index=self.get_exposed_agents().unsqueeze(-1).unsqueeze(-1).expand(
                self.batch_size, self.exposed_agent_limit, tensor.shape[-2], tensor.shape[-1]), dim=agent_dim)
        else:
            raise NotImplementedError

    def _extend_tensor(self, tensor: Tensor, padding: Tensor) -> Tensor:
        """
        Given a tensor of exposed agents, constructs a tensor of all agents, using supplied padding.
        Agent dimension should be the penultimate one.
        """
        selection = self.get_exposed_agents()
        extended = padding.clone()
        batch_idx = torch.arange(extended.shape[0]).unsqueeze(-1).repeat(1, selection.shape[-1])
        extended[batch_idx, selection] = tensor
        return extended

    def to(self, device) -> Self:
        self.default_action = self.default_action.to(device)
        if self.exposed_agents is not None:
            self.exposed_agents = self.exposed_agents.to(device)
        return super().to(device)

    def copy(self):
        inner_copy = self.inner_simulator.copy()
        other = self.__class__(inner_copy, exposed_agent_limit=self.agent_count, default_action=self.default_action)
        other.exposed_agents = self.exposed_agents
        return other

    def extend(self, n, in_place=True):
        extended = super().extend(n, in_place=in_place)
        enlarge = lambda x: x.unsqueeze(1).expand((x.shape[0], n) + x.shape[1:]).reshape((n * x.shape[0],) +
                                                                                         x.shape[1:])
        extended.default_action = enlarge(self.default_action)
        extended.exposed_agents = enlarge(self.exposed_agents)
        return extended

    def select_batch_elements(self, idx, in_place=True):
        other = super().select_batch_elements(idx, in_place=in_place)
        other.default_action = other.default_action[idx]
        if other.exposed_agents is not None:
            other.exposed_agents = other.exposed_agents[idx]
        return other

    def get_state(self):
        return self._restrict_tensor(self.inner_simulator.get_state(), agent_dim=-2)

    def get_present_mask(self):
        return torch.ones_like(self.get_exposed_agents(), dtype=torch.bool)

    def get_agent_size(self):
        return self._restrict_tensor(self.inner_simulator.get_agent_size(), agent_dim=-2)

    def get_agent_type(self):
        return self._restrict_tensor(self.inner_simulator.get_agent_type(), agent_dim=-1)

    def get_waypoints(self):
        waypoints = self.inner_simulator.get_waypoints()
        if waypoints is not None:
            waypoints = self._restrict_tensor(waypoints, agent_dim=-3)
        return waypoints

    def get_waypoints_state(self):
        waypoints_state = self.inner_simulator.get_waypoints_state()
        if waypoints_state is not None:
            waypoints_state = self._restrict_tensor(waypoints_state, agent_dim=-2)
        return waypoints_state

    def get_waypoints_mask(self):
        masks = self.inner_simulator.get_waypoints_mask()
        if masks is not None:
            masks = self._restrict_tensor(masks, agent_dim=-2)
        return masks

    def get_all_agents_absolute(self):
        return self._restrict_tensor(self.inner_simulator.get_all_agents_absolute(), agent_dim=-2)

    def get_all_agents_relative(self, exclude_self=True):
        return self._restrict_tensor(self.inner_simulator.get_all_agents_relative(exclude_self=exclude_self), agent_dim=-3)

    def set_state(self, agent_state, mask=None):
        full_state = self._extend_tensor(agent_state, self.inner_simulator.get_state())
        if mask is None:
            full_mask = None
        else:
            full_mask = self._extend_tensor(mask, self.is_exposed())
        self.inner_simulator.set_state(full_state, mask=full_mask)
        self.update_exposed_agents()

    def fit_action(self, future_state, current_state=None):
        extended_future_state = self._extend_tensor(future_state, padding=self.inner_simulator.get_state())
        if current_state is None:
            extended_current_state = None
        else:
            extended_current_state = self._extend_tensor(current_state, padding=self.inner_simulator.get_state())
        extended_action = self.inner_simulator.fit_action(extended_future_state, extended_current_state)
        action = self._restrict_tensor(extended_action, agent_dim=-2)
        return action

    def render(self, camera_xy, camera_psi, res=None, rendering_mask=None, fov=None, waypoints=None,
               waypoints_rendering_mask=None, custom_agent_colors=None):
        if rendering_mask is not None:
            rd_mask = rendering_mask.permute(0, 2, 1)
            pad_tensor = torch.zeros(rd_mask.shape[0], self.is_exposed().shape[1], rd_mask.shape[1], device=rd_mask.device)
            rendering_mask = self._extend_tensor(rd_mask, pad_tensor).permute(0, 2, 1)
        return self.inner_simulator.render(camera_xy, camera_psi, res, rendering_mask, fov=fov, waypoints=waypoints,
                                           waypoints_rendering_mask=waypoints_rendering_mask, custom_agent_colors=custom_agent_colors)

    def step(self, action):
        extended_action = self._extend_tensor(action, padding=self.default_action)
        super().step(extended_action)
        self.update_exposed_agents()

    def update_present_mask(self, *args, **kwargs):
        raise NotImplementedError("Updating present mask for SelectiveWrapper")

    def _compute_collision_of_multi_agents(self, mask=None):
        exposed_mask = self.is_exposed().reshape(self.get_innermost_simulator().batch_size, self.is_exposed().shape[-1])
        if mask is not None:
            exposed_mask = exposed_mask * mask
        return self.inner_simulator._compute_collision_of_multi_agents(exposed_mask)


class BoundedRegionWrapper(SelectiveWrapper):
    """
    A variant of `SelectiveWrapper` that exposes agents contained within a given polygon defining the area of interest.
    It additionally provides a method to determine which of the exposed agents have been "warmed-up",
    which means that they have been exposed for a certain number of time steps, but that is separate
    from the main functionality.

    Args:
        warmup_timesteps: after how many steps of being exposed are the agents considered "warmed-up"
        cutoff_polygon_verts: vertices defining the bounding convex polygon, in either clockwise or counter-closkwise
            order, provided as a functor of BxNx2 tensors, so that each agent type can use a different polygon
    """

    def __init__(self, simulator: SimulatorInterface, exposed_agent_limit: int, default_action: Tensor,
                 warmup_timesteps: int, cutoff_polygon_verts: Tensor):
        super().__init__(simulator, exposed_agent_limit, default_action)
        # Optional BxNx2 Tensor Collection for the polygon region to restrict agents,
        # the order can be either clockwise or anti-clockwise
        self.cutoff_polygon_verts = cutoff_polygon_verts
        # Scaling factor for the polygon region
        # After how many steps the agents are warmed-up
        self.warmup_timesteps = warmup_timesteps
        # Track for how many timesteps each agent has been in range
        self.proximal_timesteps = torch.zeros_like(
            self.inner_simulator.get_present_mask(), dtype=torch.long, device=simulator.get_world_center().device
        )  # BxA

        self.update_exposed_agents()

    def update_exposed_agents(self):
        if self.exposed_agents is None:
            super().update_exposed_agents()
            return  # for first run only

        location = self.inner_simulator.get_state()[..., :2]
        is_proximal = self.inner_simulator.get_present_mask()
        if self.cutoff_polygon_verts.shape[-2] > 0:
            is_proximal = is_proximal.logical_and(is_inside_polygon(location, self.cutoff_polygon_verts))
        self.proximal_timesteps = is_proximal * (is_proximal + self.proximal_timesteps)

        exposed = self.exposed_agents.clone()  # BxE
        is_proximal = self.proximal_timesteps > 0  # BxA
        is_to_expose = is_proximal.logical_and(self.is_exposed().logical_not())  # BxA
        for batch_idx in range(self.batch_size):
            # I couldn't find a way to avoid iterating over the batch dimension
            to_expose = is_to_expose[0].nonzero(as_tuple=False)
            available_slots = self.get_present_mask()[0].logical_not().nonzero(as_tuple=False)
            if to_expose.shape[0] > available_slots.shape[0]:
                logger.warning("More proximal agents than we can fit into exposed slots")
                to_expose = to_expose[:available_slots.shape[0]]
            exposed[batch_idx, available_slots[:to_expose.shape[0]]] = to_expose
        self.exposed_agents = exposed

    def get_present_mask(self):
        return self.proximal_timesteps.gather(dim=-1, index=self.exposed_agents) > 0

    def is_warmed_up(self):
        """
        Returns:
            a functor of BxA boolean tensors indicating which agents are warmed-up
        """
        return self.is_exposed().logical_and(self.proximal_timesteps > self.warmup_timesteps)

    def to(self, device) -> Self:
        self.proximal_timesteps = self.proximal_timesteps.to(device)
        if self.cutoff_polygon_verts is not None:
            self.cutoff_polygon_verts = self.cutoff_polygon_verts.to(device)
        return super().to(device)

    def copy(self):
        inner_copy = self.inner_simulator.copy()
        other = self.__class__(
            inner_copy, exposed_agent_limit=self.agent_count, default_action=self.default_action,
            warmup_timesteps=self.warmup_timesteps, cutoff_polygon_verts=self.cutoff_polygon_verts
        )
        other.exposed_agents = self.exposed_agents
        other.warmup_timesteps = self.warmup_timesteps
        other.proximal_timesteps = self.proximal_timesteps.clone()
        return other

    def extend(self, n, in_place=True):
        extended = super().extend(n, in_place=in_place)
        enlarge = lambda x: x.unsqueeze(1).expand((x.shape[0], n) + x.shape[1:]).\
            reshape((n * x.shape[0],) + x.shape[1:])
        extended.proximal_timesteps = enlarge(self.proximal_timesteps)
        if extended.cutoff_polygon_verts is not None:
            extended.cutoff_polygon_verts = enlarge(self.cutoff_polygon_verts)
        return extended

    def select_batch_elements(self, idx, in_place=True):
        other = super().select_batch_elements(idx, in_place=in_place)
        other.proximal_timesteps = other.proximal_timesteps[idx]
        if other.cutoff_polygon_verts is not None:
            other.cutoff_polygon_verts = other.cutoff_polygon_verts[idx]
        return other


class NoReentryBoundedRegionWrapper(BoundedRegionWrapper):
    """
    A variant of `BoundedRegionWrapper` that does not allow reentry.
    This means that if an agent is not exposed at a certain time, it will never be exposed in the future.
    However, the agents that can stop being exposed if they exit the area of interest.
    """

    def __init__(self, simulator: SimulatorInterface, exposed_agent_limit, default_action, warmup_timesteps,
                 cutoff_polygon_verts: Optional[Tensor] = None):
        self.previous_present_mask = simulator.get_present_mask()
        self.proximal_timesteps = None
        super().__init__(simulator, exposed_agent_limit, default_action,
                 warmup_timesteps, cutoff_polygon_verts,)

    def to(self, device) -> Self:
        self.previous_present_mask = self.previous_present_mask.to(device)
        if self.proximal_timesteps is not None:
            self.proximal_timesteps = self.proximal_timesteps.to(device)
        return super().to(device)

    def extend(self, n, in_place=True):
        extended = super().extend(n, in_place=in_place)
        enlarge = lambda x: x.unsqueeze(1).expand((x.shape[0], n) + x.shape[1:]).reshape((n * x.shape[0],) +
                                                                                         x.shape[1:])
        extended.previous_present_mask = enlarge(self.previous_present_mask)
        return extended

    def select_batch_elements(self, idx, in_place=True):
        other = super().select_batch_elements(idx, in_place=in_place)
        other.previous_present_mask = other.previous_present_mask[idx]
        return other

    def update_exposed_agents(self):
        super().update_exposed_agents()
        if self.proximal_timesteps is None:
            return  # for first run only
        self.proximal_timesteps = self.proximal_timesteps.mul(self.previous_present_mask)
        present_mask = self.get_present_mask()
        self.inner_simulator.update_present_mask(present_mask)
        self.previous_present_mask = present_mask.logical_and(self.previous_present_mask)

    def update_present_mask(self, present_mask):
        self.inner_simulator.update_present_mask(present_mask)
        self.previous_present_mask = present_mask

    def get_present_mask(self):
        present_mask = super().get_present_mask()

        return present_mask.logical_and(self.previous_present_mask)<|MERGE_RESOLUTION|>--- conflicted
+++ resolved
@@ -664,7 +664,7 @@
 
     def get_agent_type(self):
         return self.agent_type
-    
+
     def get_agent_type_names(self) -> List[str]:
         return self._agent_types
 
@@ -902,7 +902,7 @@
 
     def get_agent_type(self):
         return self.inner_simulator.get_agent_type()
-    
+
     def get_agent_type_names(self) -> List[str]:
         return self.inner_simulator.get_agent_type_names()
 
@@ -1017,7 +1017,7 @@
 
     def get_state(self):
         return self.inner_simulator.get_state()[..., self.npc_mask.logical_not(), :]
-    
+
     def get_waypoints(self):
         waypoints = self.inner_simulator.get_waypoints()
         if waypoints is not None:
@@ -1162,17 +1162,11 @@
                 idx_no_map = [i for i, item in enumerate(innermost_simulator.lanelet_map) if item is None]
                 logger.debug(f"Batches {idx_no_map} have no lanelet map. Returning zeros for wrong_way losses.")
                 innermost_simulator.warned_no_lanelet = True
-<<<<<<< HEAD
-            return self.across_agent_types(lambda state, mask: lanelet_orientation_loss(
-                    innermost_simulator.lanelet_map, state, innermost_simulator.recenter_offset,
-                    direction_angle_threshold=self.cfg.wrong_way_angle_threshold,
-                    lanelet_dist_tolerance=self.cfg.lanelet_inclusion_tolerance,
-                ) * mask, self.get_state(), self.get_present_mask())
-=======
             return lanelet_orientation_loss(
-                innermost_simulator.lanelet_map, self.get_state(), innermost_simulator.recenter_offset
+                innermost_simulator.lanelet_map, self.get_state(), innermost_simulator.recenter_offset,
+                direction_angle_threshold=self.cfg.wrong_way_angle_threshold,
+                lanelet_dist_tolerance=self.cfg.lanelet_inclusion_tolerance,
             ) * self.get_present_mask()
->>>>>>> 4880db77
         else:
             if not innermost_simulator.warned_no_lanelet:
                 logger.debug("No lanelet map is provided. Returning zeros for wrong_way losses.")
