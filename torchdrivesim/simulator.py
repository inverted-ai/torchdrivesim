--- conflicted
+++ resolved
@@ -243,7 +243,459 @@
             if self.npc_types is not None:
                 controller.npc_types = self.npc_types
 
-<<<<<<< HEAD
+    def advance_npcs(self, simulator: "Simulator") -> None:
+        for controller in self.controllers:
+            controller.advance_npcs(simulator)
+        self.gather_npc_states()
+
+    def to(self, device):
+        super().to(device)
+        self.controller_indices = self.controller_indices.to(device)
+        for controller in self.controllers:
+            controller.to(device)
+        return self
+
+    def copy(self):
+        return self.__class__(
+            [c.copy() for c in self.controllers],
+            self.controller_indices.clone()
+        )
+    
+    def extend(self, n, in_place=True):
+        super().extend(n, in_place)
+        self.controller_indices = self.controller_indices.expand(n, -1)
+        for controller in self.controllers:
+            controller.extend(n, in_place)
+        return self
+    
+    def select_batch_elements(self, idx, in_place=True):
+        super().select_batch_elements(idx, in_place)
+        self.controller_indices = self.controller_indices[idx]
+        for controller in self.controllers:
+            controller.select_batch_elements(idx, in_place)
+        return self
+
+
+class Simulator:
+    """
+
+    Args:
+        road_mesh: a mesh indicating the driveable area
+        kinematic_model: determines the action space, constraints, and the initial state of all agents
+        agent_size: a functor of Bx2 tensors indicating agent length and width
+        initial_present_mask: a functor of BxA tensors indicating which agents are initially present and not padding
+        cfg: holds various configuration options
+        renderer: specify if using a non-standard renderer or static meshes beyond the road mesh (default from config)
+        lanelet_map: provide the map to compute orientation losses, one map per batch element where available
+        recenter_offset: if the coordinate system from lanelet_map was shifted, this value will be used to shift it back
+        internal_time: initial value for step counter
+        traffic_controls: applicable traffic controls by type
+        waypoint_goals: waypoints for each agent
+        agent_types: a tensor of BxA long tensors indicating the agent type index for each agent
+        agent_type_names: a list of agent type names to index into
+    """
+
+    def __init__(self, road_mesh: BirdviewMesh, kinematic_model: KinematicModel,
+                 agent_size: Tensor, initial_present_mask: Tensor,
+                 cfg: TorchDriveConfig, renderer: Optional[BirdviewRenderer] = None,
+                 lanelet_map: Optional[List[Optional[LaneletMap]]] = None, recenter_offset: Optional[Tensor] = None,
+                 birdview_mesh_generator: Optional[BirdviewRGBMeshGenerator] = None,
+                 internal_time: int = 0, traffic_controls: Optional[Dict[str, BaseTrafficControl]] = None,
+                 waypoint_goals: Optional[WaypointGoal] = None,
+                 agent_types: Optional[Tensor] = None, agent_type_names: Optional[List[str] ] = None,
+                 npc_controller: Optional[NPCController] = None, agent_lr: Optional[Tensor] = None):
+        self.road_mesh = road_mesh
+        self.lanelet_map = lanelet_map
+        self.recenter_offset = recenter_offset
+        self.kinematic_model = kinematic_model
+        self.agent_size = agent_size
+        self.present_mask = initial_present_mask
+
+        if not agent_type_names:
+            agent_type_names = ['vehicle']
+        if agent_types is None:
+            agent_types = torch.zeros_like(initial_present_mask).long()
+        if len(agent_types) == 1:
+            agent_types = agent_types.expand_as(initial_present_mask)
+
+        if agent_lr is None:
+            agent_lr = torch.zeros_like(initial_present_mask).to(agent_size.dtype)
+        if len(agent_lr) == 1:
+            agent_lr = agent_lr.expand_as(initial_present_mask)
+
+        self._agent_types = agent_type_names
+        self._batch_size = self.road_mesh.batch_size
+        self.agent_type = agent_types
+        self.agent_lr = agent_lr
+
+        self.npc_controller = npc_controller
+        if self.npc_controller is None:
+            self.npc_controller = NPCController(
+                npc_size=torch.zeros((self._batch_size, 0, 2), dtype=self.agent_size.dtype, device=initial_present_mask.device),
+                npc_state=torch.zeros((self._batch_size, 0, 4), dtype=self.get_state().dtype, device=initial_present_mask.device),
+                npc_present_mask=torch.zeros((self._batch_size, 0), dtype=torch.bool, device=initial_present_mask.device),
+                npc_types=torch.zeros((self._batch_size, 0), dtype=torch.long, device=initial_present_mask.device),
+                agent_type_names=agent_type_names,
+            )
+
+
+        self.validate_agent_types()
+        self.validate_tensor_shapes()
+
+        self.cfg: TorchDriveConfig = cfg
+        if renderer is None:
+            cfg.renderer.left_handed_coordinates = cfg.left_handed_coordinates
+            self.renderer: BirdviewRenderer = renderer_from_config(cfg=cfg.renderer)
+        else:
+            self.renderer = renderer
+
+        self.traffic_controls = traffic_controls
+        self.waypoint_goals = waypoint_goals
+
+        if cfg.left_handed_coordinates:
+            self.kinematic_model.left_handed = cfg.left_handed_coordinates
+
+        self.warned_no_lanelet = False
+        self.internal_time = internal_time
+
+        if birdview_mesh_generator is None:
+            self.birdview_mesh_generator = BirdviewRGBMeshGenerator(background_mesh=self.road_mesh,
+                                                                    color_map=self.renderer.color_map,
+                                                                    rendering_levels=self.renderer.rendering_levels)
+            self.birdview_mesh_generator.initialize_actors_mesh(self.get_all_agent_size(), self.get_all_agent_type(),
+                                                                self.agent_types)
+            if self.traffic_controls is not None:
+                self.birdview_mesh_generator.initialize_traffic_controls_mesh(self.traffic_controls)
+        else:
+            self.birdview_mesh_generator = birdview_mesh_generator
+
+    @property
+    def agent_types(self) -> Optional[List[str]]:
+        """
+        List of agent types used by this simulator, or `None` if only one type used.
+        """
+        return self._agent_types
+
+    @property
+    def action_size(self) -> int:
+        """
+        Defines the size of the action space for each agent type.
+        """
+        return self.kinematic_model.action_size
+
+    @property
+    def batch_size(self) -> int:
+        return self._batch_size
+
+    def to(self, device) -> Self:
+        """
+        Modifies the simulator in-place, putting all tensors on the device provided.
+        """
+        self.road_mesh = self.road_mesh.to(device)
+        self.recenter_offset = self.recenter_offset.to(device) if self.recenter_offset is not None else None
+        self.agent_size = self.agent_size.to(device)
+        self.agent_type = self.agent_type.to(device)
+        self.agent_lr = self.agent_lr.to(device)
+        self.present_mask = self.present_mask.to(device)
+
+        self.kinematic_model = self.kinematic_model.to(device)  # type: ignore
+        self.traffic_controls = {k: v.to(device) for (k, v) in self.traffic_controls.items()} if self.traffic_controls is not None else None
+        self.waypoint_goals = self.waypoint_goals.to(device) if self.waypoint_goals is not None else None
+        self.birdview_mesh_generator = self.birdview_mesh_generator.to(device)
+        self.npc_controller = self.npc_controller.to(device)
+
+        return self
+
+    def copy(self) -> Self:
+        """
+        Duplicates this simulator, allowing for independent subsequent execution.
+        The copy is relatively shallow, in that the tensors are the same objects
+        but dictionaries referring to them are shallowly copied.
+        """
+        other = self.__class__(
+            road_mesh=self.road_mesh, kinematic_model=self.kinematic_model.copy(),
+            agent_size=self.agent_size, initial_present_mask=self.present_mask,
+            cfg=self.cfg, renderer=self.renderer.copy(), lanelet_map=self.lanelet_map,
+            birdview_mesh_generator=self.birdview_mesh_generator.copy(),
+            recenter_offset=self.recenter_offset, internal_time=self.internal_time,
+            traffic_controls={k: v.copy() for k, v in self.traffic_controls.items()} if self.traffic_controls is not None else None,
+            waypoint_goals=self.waypoint_goals.copy() if self.waypoint_goals is not None else None,
+            agent_types=self.agent_type if self.agent_type is not None else None,
+            agent_type_names=self.agent_types if self.agent_types is not None else None,
+            agent_lr=self.agent_lr if self.agent_lr is not None else None,
+            npc_controller=self.npc_controller.copy(),
+        )
+        return other
+
+    def extend(self, n: int, in_place: bool = True) -> Self:
+        """
+        Multiplies the first batch dimension by the given number.
+        Like in pytorch3d, this is equivalent to introducing extra batch
+        dimension on the right and then flattening.
+        """
+        if not in_place:
+            other = self.copy()
+            other.extend(n, in_place=True)
+            return other
+
+        self.road_mesh = self.road_mesh.expand(n)
+        enlarge = lambda x: x.unsqueeze(1).expand((x.shape[0], n) + x.shape[1:]).reshape((n * x.shape[0],) + x.shape[1:])
+        self.agent_size = enlarge(self.agent_size)
+        self.agent_type = enlarge(self.agent_type)
+        self.agent_lr = enlarge(self.agent_lr)
+        self.present_mask = enlarge(self.present_mask)
+        self.recenter_offset = enlarge(self.recenter_offset) if self.recenter_offset is not None else None
+        self.lanelet_map = [lanelet_map for lanelet_map in self.lanelet_map for _ in range(n)] if self.lanelet_map is not None else None
+
+        # kinematic models are modified in place
+        self.kinematic_model.extend(n)
+        self._batch_size *= n
+        self.birdview_mesh_generator = self.birdview_mesh_generator.expand(n)
+        if self.traffic_controls is not None:
+            self.traffic_controls={k: v.extend(n) for k, v in self.traffic_controls.items()}
+
+        if self.waypoint_goals is not None:
+            self.waypoint_goals = self.waypoint_goals.extend(n)
+
+        self.npc_controller = self.npc_controller.extend(n)
+
+        return self
+
+    def select_batch_elements(self, idx, in_place=True) -> Self:
+        """
+        Picks selected elements of the batch.
+        The input is a tensor of indices into the batch dimension.
+        """
+        if not in_place:
+            other = self.copy()
+            other.select_batch_elements(idx, in_place=True)
+            return other
+
+        self.road_mesh = self.road_mesh[idx]
+        self.recenter_offset = self.recenter_offset[idx] if self.recenter_offset is not None else None
+        self.lanelet_map = [self.lanelet_map[i] for i in idx] if self.lanelet_map is not None else None
+        self.agent_size = self.agent_size[idx]
+        self.agent_type = self.agent_type[idx]
+        self.agent_lr = self.agent_lr[idx]
+        self.present_mask = self.present_mask[idx]
+
+        # kinematic models are modified in place
+        self.kinematic_model.select_batch_elements(idx)
+
+        self._batch_size = len(idx)
+        self.birdview_mesh_generator = self.birdview_mesh_generator.select_batch_elements(idx)
+        if self.traffic_controls is not None:
+            self.traffic_controls={k: v.select_batch_elements(idx) for k, v in self.traffic_controls.items()}
+        if self.waypoint_goals is not None:
+            self.waypoint_goals = self.waypoint_goals.select_batch_elements(idx)
+
+        self.npc_controller = self.npc_controller.select_batch_elements(idx)
+        return self
+
+    def __getitem__(self, item: Tensor) -> Self:
+        """
+        Allows indexing syntax. `item` should be an iterable collection of indices.
+        """
+        return self.select_batch_elements(item, in_place=False)
+
+    @property
+    def agent_count(self) -> int:
+        """
+        How many agents of each type are there in the simulation.
+        This counts the available slots, not taking present masks into consideration.
+        """
+        return self.get_agent_size().shape[-2]
+
+    @property
+    def npc_count(self) -> int:
+        """
+        How many non-playable characters are there in the simulation.
+        """
+        return self.get_npc_size().shape[-2]
+
+    def validate_agent_types(self):
+        return  # nothing to check here anymore
+
+    def validate_tensor_shapes(self):
+        # check that tensors have the expected number of dimensions
+        assert_equal(len(self.kinematic_model.get_state().shape), 3)
+        assert_equal(len(self.agent_size.shape), 3)
+        assert_equal(len(self.agent_type.shape), 2)
+        assert_equal(len(self.agent_lr.shape), 2)
+        assert_equal(len(self.present_mask.shape), 2)
+
+        # check that batch size is the same everywhere
+        b = self.batch_size
+        assert_equal(self.road_mesh.batch_size, b)
+        assert_equal(self.kinematic_model.get_state().shape[0], b)
+        assert_equal(self.agent_size.shape[0], b)
+        assert_equal(self.agent_type.shape[0], b)
+        assert_equal(self.agent_lr.shape[0], b)
+        assert_equal(self.present_mask.shape[0], b)
+
+        # check that the number of agents is the same everywhere
+        assert_equal(self.kinematic_model.get_state().shape[-2], self.agent_count)
+        assert_equal(self.agent_size.shape[-2], self.agent_count)
+        assert_equal(self.agent_type.shape[-1], self.agent_count)
+        assert_equal(self.agent_lr.shape[-1], self.agent_count)
+        assert_equal(self.present_mask.shape[-1], self.agent_count)
+
+    def get_world_center(self) -> Tensor:
+        """
+        Returns a Bx2 tensor with the coordinates of the map center.
+        """
+        return self.birdview_mesh_generator.world_center
+
+    def get_state(self) -> Tensor:
+        """
+        Returns a functor of BxAxSt tensors representing current agent states.
+        """
+        return self.kinematic_model.get_state()
+
+    def get_waypoints(self) -> Tensor:
+        """
+        Returns a functor of BxAxMx2 tensors representing current agent waypoints.
+        """
+        return self.waypoint_goals.get_waypoints() if self.waypoint_goals is not None else None
+
+    def get_waypoints_state(self) -> Tensor:
+        """
+        Returns a functor of BxAx1 tensors representing current agent waypoints state.
+        """
+        return self.waypoint_goals.state if self.waypoint_goals is not None else None
+
+    def get_waypoints_mask(self) -> Tensor:
+        """
+        Returns a functor of BxAxM boolean tensors representing current agent waypoints present mask.
+        """
+        return self.waypoint_goals.get_masks() if self.waypoint_goals is not None else None
+
+    def compute_wrong_way(self) -> Tensor:
+        """
+        Wrong-way metric for each agent, based on the inner product between the agent and lane direction.
+        See `torchdrivesim.infractions.lanelet_orientation_loss` for details.
+
+        Returns:
+            a functor of BxA tensors
+        """
+        if self.lanelet_map is not None:
+            if isinstance(self.lanelet_map, Iterable) and None in self.lanelet_map and not self.warned_no_lanelet:
+                idx_no_map = [i for i, item in enumerate(self.lanelet_map) if item is None]
+                logger.debug(f"Batches {idx_no_map} have no lanelet map. Returning zeros for wrong_way losses.")
+                self.warned_no_lanelet = True
+            return lanelet_orientation_loss(
+                self.lanelet_map, self.get_state(), self.recenter_offset,
+                direction_angle_threshold=self.cfg.wrong_way_angle_threshold,
+                lanelet_dist_tolerance=self.cfg.lanelet_inclusion_tolerance,
+            ) * self.get_present_mask()
+        else:
+            if not self.warned_no_lanelet:
+                logger.debug("No lanelet map is provided. Returning zeros for wrong_way losses.")
+                self.warned_no_lanelet = True
+            state = self.get_state()
+            return torch.zeros(state.shape[0], state.shape[1]).to(state.device)
+
+    def get_agent_size(self) -> Tensor:
+        """
+        Returns a functor of BxAx2 tensors representing agent length and width.
+        """
+        return self.agent_size
+
+    def get_agent_type(self) -> Tensor:
+        """
+        Returns a functor of BxA long tensors containing agent type indexes relative to the list containing all agent types
+            as returned by `Simulator.agent_types`.
+        """
+        return self.agent_type
+
+    def get_agent_type_names(self) -> List[str]:
+        """
+        Returns a list of all agent types used in the simulation.
+        """
+        return self._agent_types
+
+    def get_agent_lr(self) -> Tensor:
+        """
+        Returns a functor of BxA long tensors containing the rear offset
+        """
+        return self.agent_lr
+
+    def get_present_mask(self) -> Tensor:
+        """
+        Returns a functor of BxA boolean tensors indicating which agents are currently present in the simulation.
+        """
+        return self.present_mask
+
+    def get_npc_state(self) -> Tensor:
+        """
+        Returns a functor of BxNpcxSt tensors representing current non-playable character states.
+        """
+        return self.npc_controller.get_npc_state()
+
+    def get_npc_size(self) -> Tensor:
+        """
+        Returns a functor of BxNpcx2 tensors representing non-playable character length and width.
+        """
+        return self.npc_controller.get_npc_size()
+
+    def get_npc_present_mask(self) -> Tensor:
+        """
+        Returns a functor of BxNpc boolean tensors indicating which non-playable characters are currently present in the simulation.
+        """
+        return self.npc_controller.get_npc_present_mask()
+
+    def get_npc_types(self) -> Tensor:
+        """
+        Returns a functor of BxNpc long tensors containing non-playable character type indexes relative to the list containing all agent types
+            as returned by `Simulator.agent_types`.
+        """
+        return self.npc_controller.get_npc_types()
+
+    def get_all_agent_state(self) -> Tensor:
+        """
+        Returns a functor of Bx(A+Npc)x4 tensors, where the last dimension contains the following information: x, y, psi, v.
+        """
+        return torch.cat([self.get_state(), self.get_npc_state()], dim=-2)
+
+    def get_all_agent_size(self) -> Tensor:
+        """
+        Returns a functor of Bx(A+Npc)x2 tensors, where the last dimension contains the following information: length, width.
+        """
+        return torch.cat([self.get_agent_size(), self.get_npc_size()], dim=-2)
+
+    def get_all_agent_present_mask(self) -> Tensor:
+        """
+        Returns a functor of Bx(A+Npc) boolean tensors, indicating which agents are currently present in the simulation.
+        """
+        return torch.cat([self.get_present_mask(), self.get_npc_present_mask()], dim=-1)
+
+    def get_all_agent_type(self) -> Tensor:
+        """
+        Returns a functor of Bx(A+Npc) long tensors, indicating the agent type index for each agent.
+        """
+        return torch.cat([self.get_agent_type(), self.get_npc_types()], dim=-1)
+
+    def get_all_agents_absolute(self) -> Tensor:
+        """
+        Returns a functor of Bx(A+Npc)x6 tensors,
+        where the last dimension contains the following information: x, y, psi, length, width, present.
+        Typically used to implement non-visual observation modalities.
+        """
+        agent_info = torch.cat([self.get_state()[..., :3], self.get_agent_size(), self.get_present_mask().unsqueeze(-1)], dim=-1)
+        npc_info = torch.cat([self.get_npc_state()[..., :3], self.get_npc_size(), self.get_npc_present_mask().unsqueeze(-1)], dim=-1)
+        return torch.cat([agent_info, npc_info], dim=-2)
+
+    def get_all_agents_relative(self, exclude_self: bool = True) -> Tensor:
+        """
+        Returns a functor of BxAx(A+Npc)x6 tensors, specifying for each of A agents the relative position about
+        the other agents. 'All' is the number of all agents in the simulation, including hidden ones, across all
+        agent types. If `exclude_self` is set, for each agent in A, that agent itself is removed from All.
+        The final dimension has the same meaning as in `get_all_agents_absolute`, except now the positions
+        and orientations are relative to the specified agent.
+        """
+        abs_agent_pos = self.get_all_agents_absolute()
+        all_agent_count = self.agent_count + self.npc_count
+
         xy, psi = abs_agent_pos[..., :self.agent_count, :2], abs_agent_pos[..., :self.agent_count, 2:3]  # current agent type
         all_xy, all_psi = abs_agent_pos[..., :2], abs_agent_pos[..., 2:3]  # all agent types
         # compute relative position of all agents w.r.t. each agent from of current type
@@ -262,479 +714,6 @@
             rel_pos = rel_pos[..., to_keep, :]
             # the result has one less agent in the penultimate dimension
             rel_pos = rel_pos.reshape((*rel_pos.shape[:-2], self.agent_count, all_agent_count - 1, 6))
-        return rel_pos
-=======
-    def advance_npcs(self, simulator: "Simulator") -> None:
-        for controller in self.controllers:
-            controller.advance_npcs(simulator)
-        self.gather_npc_states()
->>>>>>> e25e578e
-
-    def to(self, device):
-        super().to(device)
-        self.controller_indices = self.controller_indices.to(device)
-        for controller in self.controllers:
-            controller.to(device)
-        return self
-
-    def copy(self):
-        return self.__class__(
-            [c.copy() for c in self.controllers],
-            self.controller_indices.clone()
-        )
-    
-    def extend(self, n, in_place=True):
-        super().extend(n, in_place)
-        self.controller_indices = self.controller_indices.expand(n, -1)
-        for controller in self.controllers:
-            controller.extend(n, in_place)
-        return self
-    
-    def select_batch_elements(self, idx, in_place=True):
-        super().select_batch_elements(idx, in_place)
-        self.controller_indices = self.controller_indices[idx]
-        for controller in self.controllers:
-            controller.select_batch_elements(idx, in_place)
-        return self
-
-
-class Simulator:
-    """
-
-    Args:
-        road_mesh: a mesh indicating the driveable area
-        kinematic_model: determines the action space, constraints, and the initial state of all agents
-        agent_size: a functor of Bx2 tensors indicating agent length and width
-        initial_present_mask: a functor of BxA tensors indicating which agents are initially present and not padding
-        cfg: holds various configuration options
-        renderer: specify if using a non-standard renderer or static meshes beyond the road mesh (default from config)
-        lanelet_map: provide the map to compute orientation losses, one map per batch element where available
-        recenter_offset: if the coordinate system from lanelet_map was shifted, this value will be used to shift it back
-        internal_time: initial value for step counter
-        traffic_controls: applicable traffic controls by type
-        waypoint_goals: waypoints for each agent
-        agent_types: a tensor of BxA long tensors indicating the agent type index for each agent
-        agent_type_names: a list of agent type names to index into
-    """
-
-    def __init__(self, road_mesh: BirdviewMesh, kinematic_model: KinematicModel,
-                 agent_size: Tensor, initial_present_mask: Tensor,
-                 cfg: TorchDriveConfig, renderer: Optional[BirdviewRenderer] = None,
-                 lanelet_map: Optional[List[Optional[LaneletMap]]] = None, recenter_offset: Optional[Tensor] = None,
-                 birdview_mesh_generator: Optional[BirdviewRGBMeshGenerator] = None,
-                 internal_time: int = 0, traffic_controls: Optional[Dict[str, BaseTrafficControl]] = None,
-                 waypoint_goals: Optional[WaypointGoal] = None,
-                 agent_types: Optional[Tensor] = None, agent_type_names: Optional[List[str] ] = None,
-                 npc_controller: Optional[NPCController] = None, agent_lr: Optional[Tensor] = None):
-        self.road_mesh = road_mesh
-        self.lanelet_map = lanelet_map
-        self.recenter_offset = recenter_offset
-        self.kinematic_model = kinematic_model
-        self.agent_size = agent_size
-        self.present_mask = initial_present_mask
-
-        if not agent_type_names:
-            agent_type_names = ['vehicle']
-        if agent_types is None:
-            agent_types = torch.zeros_like(initial_present_mask).long()
-        if len(agent_types) == 1:
-            agent_types = agent_types.expand_as(initial_present_mask)
-
-        if agent_lr is None:
-            agent_lr = torch.zeros_like(initial_present_mask).to(agent_size.dtype)
-        if len(agent_lr) == 1:
-            agent_lr = agent_lr.expand_as(initial_present_mask)
-
-        self._agent_types = agent_type_names
-        self._batch_size = self.road_mesh.batch_size
-        self.agent_type = agent_types
-        self.agent_lr = agent_lr
-
-        self.npc_controller = npc_controller
-        if self.npc_controller is None:
-            self.npc_controller = NPCController(
-                npc_size=torch.zeros((self._batch_size, 0, 2), dtype=self.agent_size.dtype, device=initial_present_mask.device),
-                npc_state=torch.zeros((self._batch_size, 0, 4), dtype=self.get_state().dtype, device=initial_present_mask.device),
-                npc_present_mask=torch.zeros((self._batch_size, 0), dtype=torch.bool, device=initial_present_mask.device),
-                npc_types=torch.zeros((self._batch_size, 0), dtype=torch.long, device=initial_present_mask.device),
-                agent_type_names=agent_type_names,
-            )
-
-
-        self.validate_agent_types()
-        self.validate_tensor_shapes()
-
-        self.cfg: TorchDriveConfig = cfg
-        if renderer is None:
-            cfg.renderer.left_handed_coordinates = cfg.left_handed_coordinates
-            self.renderer: BirdviewRenderer = renderer_from_config(cfg=cfg.renderer)
-        else:
-            self.renderer = renderer
-
-        self.traffic_controls = traffic_controls
-        self.waypoint_goals = waypoint_goals
-
-        if cfg.left_handed_coordinates:
-            self.kinematic_model.left_handed = cfg.left_handed_coordinates
-
-        self.warned_no_lanelet = False
-        self.internal_time = internal_time
-
-        if birdview_mesh_generator is None:
-            self.birdview_mesh_generator = BirdviewRGBMeshGenerator(background_mesh=self.road_mesh,
-                                                                    color_map=self.renderer.color_map,
-                                                                    rendering_levels=self.renderer.rendering_levels)
-            self.birdview_mesh_generator.initialize_actors_mesh(self.get_all_agent_size(), self.get_all_agent_type(),
-                                                                self.agent_types)
-            if self.traffic_controls is not None:
-                self.birdview_mesh_generator.initialize_traffic_controls_mesh(self.traffic_controls)
-        else:
-            self.birdview_mesh_generator = birdview_mesh_generator
-
-    @property
-    def agent_types(self) -> Optional[List[str]]:
-        """
-        List of agent types used by this simulator, or `None` if only one type used.
-        """
-        return self._agent_types
-
-    @property
-    def action_size(self) -> int:
-        """
-        Defines the size of the action space for each agent type.
-        """
-        return self.kinematic_model.action_size
-
-    @property
-    def batch_size(self) -> int:
-        return self._batch_size
-
-    def to(self, device) -> Self:
-        """
-        Modifies the simulator in-place, putting all tensors on the device provided.
-        """
-        self.road_mesh = self.road_mesh.to(device)
-        self.recenter_offset = self.recenter_offset.to(device) if self.recenter_offset is not None else None
-        self.agent_size = self.agent_size.to(device)
-        self.agent_type = self.agent_type.to(device)
-        self.agent_lr = self.agent_lr.to(device)
-        self.present_mask = self.present_mask.to(device)
-
-        self.kinematic_model = self.kinematic_model.to(device)  # type: ignore
-        self.traffic_controls = {k: v.to(device) for (k, v) in self.traffic_controls.items()} if self.traffic_controls is not None else None
-        self.waypoint_goals = self.waypoint_goals.to(device) if self.waypoint_goals is not None else None
-        self.birdview_mesh_generator = self.birdview_mesh_generator.to(device)
-        self.npc_controller = self.npc_controller.to(device)
-
-        return self
-
-    def copy(self) -> Self:
-        """
-        Duplicates this simulator, allowing for independent subsequent execution.
-        The copy is relatively shallow, in that the tensors are the same objects
-        but dictionaries referring to them are shallowly copied.
-        """
-        other = self.__class__(
-            road_mesh=self.road_mesh, kinematic_model=self.kinematic_model.copy(),
-            agent_size=self.agent_size, initial_present_mask=self.present_mask,
-            cfg=self.cfg, renderer=self.renderer.copy(), lanelet_map=self.lanelet_map,
-            birdview_mesh_generator=self.birdview_mesh_generator.copy(),
-            recenter_offset=self.recenter_offset, internal_time=self.internal_time,
-            traffic_controls={k: v.copy() for k, v in self.traffic_controls.items()} if self.traffic_controls is not None else None,
-            waypoint_goals=self.waypoint_goals.copy() if self.waypoint_goals is not None else None,
-            agent_types=self.agent_type if self.agent_type is not None else None,
-            agent_type_names=self.agent_types if self.agent_types is not None else None,
-            agent_lr=self.agent_lr if self.agent_lr is not None else None,
-            npc_controller=self.npc_controller.copy(),
-        )
-        return other
-
-    def extend(self, n: int, in_place: bool = True) -> Self:
-        """
-        Multiplies the first batch dimension by the given number.
-        Like in pytorch3d, this is equivalent to introducing extra batch
-        dimension on the right and then flattening.
-        """
-        if not in_place:
-            other = self.copy()
-            other.extend(n, in_place=True)
-            return other
-
-        self.road_mesh = self.road_mesh.expand(n)
-        enlarge = lambda x: x.unsqueeze(1).expand((x.shape[0], n) + x.shape[1:]).reshape((n * x.shape[0],) + x.shape[1:])
-        self.agent_size = enlarge(self.agent_size)
-        self.agent_type = enlarge(self.agent_type)
-        self.agent_lr = enlarge(self.agent_lr)
-        self.present_mask = enlarge(self.present_mask)
-        self.recenter_offset = enlarge(self.recenter_offset) if self.recenter_offset is not None else None
-        self.lanelet_map = [lanelet_map for lanelet_map in self.lanelet_map for _ in range(n)] if self.lanelet_map is not None else None
-
-        # kinematic models are modified in place
-        self.kinematic_model.extend(n)
-        self._batch_size *= n
-        self.birdview_mesh_generator = self.birdview_mesh_generator.expand(n)
-        if self.traffic_controls is not None:
-            self.traffic_controls={k: v.extend(n) for k, v in self.traffic_controls.items()}
-
-        if self.waypoint_goals is not None:
-            self.waypoint_goals = self.waypoint_goals.extend(n)
-
-        self.npc_controller = self.npc_controller.extend(n)
-
-        return self
-
-    def select_batch_elements(self, idx, in_place=True) -> Self:
-        """
-        Picks selected elements of the batch.
-        The input is a tensor of indices into the batch dimension.
-        """
-        if not in_place:
-            other = self.copy()
-            other.select_batch_elements(idx, in_place=True)
-            return other
-
-        self.road_mesh = self.road_mesh[idx]
-        self.recenter_offset = self.recenter_offset[idx] if self.recenter_offset is not None else None
-        self.lanelet_map = [self.lanelet_map[i] for i in idx] if self.lanelet_map is not None else None
-        self.agent_size = self.agent_size[idx]
-        self.agent_type = self.agent_type[idx]
-        self.agent_lr = self.agent_lr[idx]
-        self.present_mask = self.present_mask[idx]
-
-        # kinematic models are modified in place
-        self.kinematic_model.select_batch_elements(idx)
-
-        self._batch_size = len(idx)
-        self.birdview_mesh_generator = self.birdview_mesh_generator.select_batch_elements(idx)
-        if self.traffic_controls is not None:
-            self.traffic_controls={k: v.select_batch_elements(idx) for k, v in self.traffic_controls.items()}
-        if self.waypoint_goals is not None:
-            self.waypoint_goals = self.waypoint_goals.select_batch_elements(idx)
-
-        self.npc_controller = self.npc_controller.select_batch_elements(idx)
-        return self
-
-    def __getitem__(self, item: Tensor) -> Self:
-        """
-        Allows indexing syntax. `item` should be an iterable collection of indices.
-        """
-        return self.select_batch_elements(item, in_place=False)
-
-    @property
-    def agent_count(self) -> int:
-        """
-        How many agents of each type are there in the simulation.
-        This counts the available slots, not taking present masks into consideration.
-        """
-        return self.get_agent_size().shape[-2]
-
-    @property
-    def npc_count(self) -> int:
-        """
-        How many non-playable characters are there in the simulation.
-        """
-        return self.get_npc_size().shape[-2]
-
-    def validate_agent_types(self):
-        return  # nothing to check here anymore
-
-    def validate_tensor_shapes(self):
-        # check that tensors have the expected number of dimensions
-        assert_equal(len(self.kinematic_model.get_state().shape), 3)
-        assert_equal(len(self.agent_size.shape), 3)
-        assert_equal(len(self.agent_type.shape), 2)
-        assert_equal(len(self.agent_lr.shape), 2)
-        assert_equal(len(self.present_mask.shape), 2)
-
-        # check that batch size is the same everywhere
-        b = self.batch_size
-        assert_equal(self.road_mesh.batch_size, b)
-        assert_equal(self.kinematic_model.get_state().shape[0], b)
-        assert_equal(self.agent_size.shape[0], b)
-        assert_equal(self.agent_type.shape[0], b)
-        assert_equal(self.agent_lr.shape[0], b)
-        assert_equal(self.present_mask.shape[0], b)
-
-        # check that the number of agents is the same everywhere
-        assert_equal(self.kinematic_model.get_state().shape[-2], self.agent_count)
-        assert_equal(self.agent_size.shape[-2], self.agent_count)
-        assert_equal(self.agent_type.shape[-1], self.agent_count)
-        assert_equal(self.agent_lr.shape[-1], self.agent_count)
-        assert_equal(self.present_mask.shape[-1], self.agent_count)
-
-    def get_world_center(self) -> Tensor:
-        """
-        Returns a Bx2 tensor with the coordinates of the map center.
-        """
-        return self.birdview_mesh_generator.world_center
-
-    def get_state(self) -> Tensor:
-        """
-        Returns a functor of BxAxSt tensors representing current agent states.
-        """
-        return self.kinematic_model.get_state()
-
-    def get_waypoints(self) -> Tensor:
-        """
-        Returns a functor of BxAxMx2 tensors representing current agent waypoints.
-        """
-        return self.waypoint_goals.get_waypoints() if self.waypoint_goals is not None else None
-
-    def get_waypoints_state(self) -> Tensor:
-        """
-        Returns a functor of BxAx1 tensors representing current agent waypoints state.
-        """
-        return self.waypoint_goals.state if self.waypoint_goals is not None else None
-
-    def get_waypoints_mask(self) -> Tensor:
-        """
-        Returns a functor of BxAxM boolean tensors representing current agent waypoints present mask.
-        """
-        return self.waypoint_goals.get_masks() if self.waypoint_goals is not None else None
-
-    def compute_wrong_way(self) -> Tensor:
-        """
-        Wrong-way metric for each agent, based on the inner product between the agent and lane direction.
-        See `torchdrivesim.infractions.lanelet_orientation_loss` for details.
-
-        Returns:
-            a functor of BxA tensors
-        """
-        if self.lanelet_map is not None:
-            if isinstance(self.lanelet_map, Iterable) and None in self.lanelet_map and not self.warned_no_lanelet:
-                idx_no_map = [i for i, item in enumerate(self.lanelet_map) if item is None]
-                logger.debug(f"Batches {idx_no_map} have no lanelet map. Returning zeros for wrong_way losses.")
-                self.warned_no_lanelet = True
-            return lanelet_orientation_loss(
-                self.lanelet_map, self.get_state(), self.recenter_offset,
-                direction_angle_threshold=self.cfg.wrong_way_angle_threshold,
-                lanelet_dist_tolerance=self.cfg.lanelet_inclusion_tolerance,
-            ) * self.get_present_mask()
-        else:
-            if not self.warned_no_lanelet:
-                logger.debug("No lanelet map is provided. Returning zeros for wrong_way losses.")
-                self.warned_no_lanelet = True
-            state = self.get_state()
-            return torch.zeros(state.shape[0], state.shape[1]).to(state.device)
-
-    def get_agent_size(self) -> Tensor:
-        """
-        Returns a functor of BxAx2 tensors representing agent length and width.
-        """
-        return self.agent_size
-
-    def get_agent_type(self) -> Tensor:
-        """
-        Returns a functor of BxA long tensors containing agent type indexes relative to the list containing all agent types
-            as returned by `Simulator.agent_types`.
-        """
-        return self.agent_type
-
-    def get_agent_type_names(self) -> List[str]:
-        """
-        Returns a list of all agent types used in the simulation.
-        """
-        return self._agent_types
-
-    def get_agent_lr(self) -> Tensor:
-        """
-        Returns a functor of BxA long tensors containing the rear offset
-        """
-        return self.agent_lr
-
-    def get_present_mask(self) -> Tensor:
-        """
-        Returns a functor of BxA boolean tensors indicating which agents are currently present in the simulation.
-        """
-        return self.present_mask
-
-    def get_npc_state(self) -> Tensor:
-        """
-        Returns a functor of BxNpcxSt tensors representing current non-playable character states.
-        """
-        return self.npc_controller.get_npc_state()
-
-    def get_npc_size(self) -> Tensor:
-        """
-        Returns a functor of BxNpcx2 tensors representing non-playable character length and width.
-        """
-        return self.npc_controller.get_npc_size()
-
-    def get_npc_present_mask(self) -> Tensor:
-        """
-        Returns a functor of BxNpc boolean tensors indicating which non-playable characters are currently present in the simulation.
-        """
-        return self.npc_controller.get_npc_present_mask()
-
-    def get_npc_types(self) -> Tensor:
-        """
-        Returns a functor of BxNpc long tensors containing non-playable character type indexes relative to the list containing all agent types
-            as returned by `Simulator.agent_types`.
-        """
-        return self.npc_controller.get_npc_types()
-
-    def get_all_agent_state(self) -> Tensor:
-        """
-        Returns a functor of Bx(A+Npc)x4 tensors, where the last dimension contains the following information: x, y, psi, v.
-        """
-        return torch.cat([self.get_state(), self.get_npc_state()], dim=-2)
-
-    def get_all_agent_size(self) -> Tensor:
-        """
-        Returns a functor of Bx(A+Npc)x2 tensors, where the last dimension contains the following information: length, width.
-        """
-        return torch.cat([self.get_agent_size(), self.get_npc_size()], dim=-2)
-
-    def get_all_agent_present_mask(self) -> Tensor:
-        """
-        Returns a functor of Bx(A+Npc) boolean tensors, indicating which agents are currently present in the simulation.
-        """
-        return torch.cat([self.get_present_mask(), self.get_npc_present_mask()], dim=-1)
-
-    def get_all_agent_type(self) -> Tensor:
-        """
-        Returns a functor of Bx(A+Npc) long tensors, indicating the agent type index for each agent.
-        """
-        return torch.cat([self.get_agent_type(), self.get_npc_types()], dim=-1)
-
-    def get_all_agents_absolute(self) -> Tensor:
-        """
-        Returns a functor of Bx(A+Npc)x6 tensors,
-        where the last dimension contains the following information: x, y, psi, length, width, present.
-        Typically used to implement non-visual observation modalities.
-        """
-        agent_info = torch.cat([self.get_state()[..., :3], self.get_agent_size(), self.get_present_mask().unsqueeze(-1)], dim=-1)
-        npc_info = torch.cat([self.get_npc_state()[..., :3], self.get_npc_size(), self.get_npc_present_mask().unsqueeze(-1)], dim=-1)
-        return torch.cat([agent_info, npc_info], dim=-2)
-
-    def get_all_agents_relative(self, exclude_self: bool = True) -> Tensor:
-        """
-        Returns a functor of BxAx(A+Npc)x6 tensors, specifying for each of A agents the relative position about
-        the other agents. 'All' is the number of all agents in the simulation, including hidden ones, across all
-        agent types. If `exclude_self` is set, for each agent in A, that agent itself is removed from All.
-        The final dimension has the same meaning as in `get_all_agents_absolute`, except now the positions
-        and orientations are relative to the specified agent.
-        """
-        abs_agent_pos = self.get_all_agents_absolute()
-        all_agent_count = self.agent_count + self.npc_count
-
-        xy, psi = abs_agent_pos[..., :2], abs_agent_pos[..., 2:3]  # current agent type
-        all_xy, all_psi = abs_agent_pos[..., :2], abs_agent_pos[..., 2:3]  # all agent types
-        # compute relative position of all agents w.r.t. each agent from of current type
-        rel_xy, rel_psi = relative(origin_xy=xy.unsqueeze(-2), origin_psi=psi.unsqueeze(-2),
-                                    target_xy=all_xy.unsqueeze(-3), target_psi=all_psi.unsqueeze(-3))
-        rel_state = torch.cat([rel_xy, rel_psi], dim=-1)
-        # insert the info that doesn't vary with the coordinate frame
-        rel_pos = torch.cat([rel_state, abs_agent_pos[..., 3:].unsqueeze(-3).expand_as(rel_state)], dim=-1)
-        if exclude_self:
-            # remove the diagonal of the current agent type
-            to_keep = torch.eye(all_agent_count, dtype=torch.bool, device=rel_pos.device).logical_not()
-            # need to flatten to index two dimensions simultaneously
-            to_keep = torch.flatten(to_keep)
-            rel_pos = rel_pos.flatten(start_dim=-3, end_dim=-2)
-            rel_pos = rel_pos[..., to_keep, :]
-            # the result has one less agent in the penultimate dimension
-            rel_pos = rel_pos.reshape((*rel_pos.shape[:-2], all_agent_count, all_agent_count - 1, 6))
         return rel_pos
 
     def get_traffic_controls(self) -> Dict[str, BaseTrafficControl]:
