import abc
import logging
import os
import copy
from dataclasses import dataclass, field
from enum import Enum
from typing import Optional, Union, Dict, List, Iterable, Callable, Any

import imageio
from typing_extensions import Self

import numpy as np
import torch
from torch import Tensor

import torchdrivesim.rendering.pytorch3d
from torchdrivesim.goals import WaypointGoal
from torchdrivesim.kinematic import KinematicModel
from torchdrivesim.lanelet2 import LaneletMap
from torchdrivesim.mesh import generate_trajectory_mesh, BirdviewMesh, BirdviewRGBMeshGenerator
from torchdrivesim.rendering import BirdviewRenderer, RendererConfig, renderer_from_config
from torchdrivesim.infractions import offroad_infraction_loss, lanelet_orientation_loss, iou_differentiable, \
    compute_agent_collisions_metric_pytorch3d, compute_agent_collisions_metric, collision_detection_with_discs
from torchdrivesim.traffic_controls import BaseTrafficControl
from torchdrivesim.utils import Resolution, is_inside_polygon, isin, relative, assert_equal

logger = logging.getLogger(__name__)


class CollisionMetric(Enum):
    """
    Method used to calculate collisions between agents.
    """
    iou = 'iou'  #: approximate differentiable IoU of oriented rectangles
    discs = 'discs'  #: differentiable overlap of oriented rectangles approximated as a union of circles
    nograd = 'nograd'  #: non-differentiable, exact IoU of oriented rectangles
    nograd_pytorch3d = 'nograd-pytorch3d'  #: non-differentiable IoU of oriented rectangles with pytorch3d


@dataclass
class TorchDriveConfig:
    """
    Top-level configuration for a TorchDriveSim simulator.
    """
    renderer: RendererConfig = field(default_factory=lambda:RendererConfig())  #: how to visualize the world, for the user and for the agents
    single_agent_rendering: bool = False  #: if set, agents don't see each other
    collision_metric: CollisionMetric = field(default_factory=lambda:CollisionMetric.discs)  #: method to use for computing collisions
    offroad_threshold: float = 0.5  #: how much the agents can go off-road without counting that as infraction
    left_handed_coordinates: bool = False  #: whether the coordinate system is left-handed (z always points upwards)
    wrong_way_angle_threshold: float = np.pi / 2  #: how far the agents can point away from the lane direction
        # without counting as infraction
    lanelet_inclusion_tolerance: float = 1.0  #: cars less than this many meters away from a lanelet boundary will still
        # be considered inside for the purposes of calculating the wrong way infractions
    waypoint_removal_threshold: float = 2.0  #: how close the agent needs to get to the waypoint to consider it achieved


class SimulatorInterface(metaclass=abc.ABCMeta):
    """
    Abstract interface for a 2D differentiable driving simulator.
    """

    @property
    @abc.abstractmethod
    def agent_types(self) -> Optional[List[str]]:
        """
        List of agent types used by this simulator, or `None` if only one type used.
        """
        pass

    @property
    @abc.abstractmethod
    def action_size(self) -> int:
        """
        Defines the size of the action space for each agent type.
        """
        pass

    @property
    @abc.abstractmethod
    def batch_size(self) -> int:
        pass

    @abc.abstractmethod
    def to(self, device) -> Self:
        """
        Modifies the simulator in-place, putting all tensors on the device provided.
        """
        pass

    @abc.abstractmethod
    def copy(self) -> Self:
        """
        Duplicates this simulator, allowing for independent subsequent execution.
        The copy is relatively shallow, in that the tensors are the same objects
        but dictionaries referring to them are shallowly copied.
        """
        pass

    @abc.abstractmethod
    def extend(self, n: int, in_place: bool = True) -> Self:
        """
        Multiplies the first batch dimension by the given number.
        Like in pytorch3d, this is equivalent to introducing extra batch
        dimension on the right and then flattening.
        """
        pass

    @abc.abstractmethod
    def select_batch_elements(self, idx, in_place=True) -> Self:
        """
        Picks selected elements of the batch.
        The input is a tensor of indices into the batch dimension.
        """
        pass

    def __getitem__(self, item: Tensor) -> Self:
        """
        Allows indexing syntax. `item` should be an iterable collection of indices.
        """
        return self.select_batch_elements(item, in_place=False)

    @property
    def agent_count(self) -> int:
        """
        How many agents of each type are there in the simulation.
        This counts the available slots, not taking present masks into consideration.
        """
        return self.get_agent_size().shape[-2]

    @property
    def npc_count(self) -> int:
        """
        How many non-playable characters are there in the simulation.
        """
        return self.get_npc_size().shape[-2]

    @abc.abstractmethod
    def get_world_center(self) -> Tensor:
        """
        Returns a Bx2 tensor with the coordinates of the map center.
        """
        pass

    @abc.abstractmethod
    def get_state(self) -> Tensor:
        """
        Returns a functor of BxAxSt tensors representing current agent states.
        """
        pass

    @abc.abstractmethod
    def get_agent_size(self) -> Tensor:
        """
        Returns a functor of BxAx2 tensors representing agent length and width.
        """
        pass

    @abc.abstractmethod
    def get_agent_type(self) -> Tensor:
        """
        Returns a functor of BxA long tensors containing agent type indexes relative to the list containing all agent types
            as returned by `SimulatorInterface.agent_types`.
        """
        pass

    @abc.abstractmethod
    def get_agent_type_names(self) -> List[str]:
        """
        Returns a list of all agent types used in the simulation.
        """
        pass

    @abc.abstractmethod
    def get_present_mask(self) -> Tensor:
        """
        Returns a functor of BxA boolean tensors indicating which agents are currently present in the simulation.
        """
        pass

    def get_npc_state(self) -> Tensor:
        """
        Returns a functor of BxNpcxSt tensors representing current non-playable character states.
        """
        self.get_innermost_simulator().npc_controller.get_npc_state()

    def get_npc_size(self) -> Tensor:
        """
        Returns a functor of BxNpcx2 tensors representing non-playable character length and width.
        """
        return self.get_innermost_simulator().npc_controller.get_npc_size()

    def get_npc_present_mask(self) -> Tensor:
        """
        Returns a functor of BxNpc boolean tensors indicating which non-playable characters are currently present in the simulation.
        """
        return self.get_innermost_simulator().npc_controller.get_npc_present_mask()
    
    def get_npc_types(self) -> Tensor:
        """
        Returns a functor of BxNpc long tensors containing non-playable character type indexes relative to the list containing all agent types
            as returned by `SimulatorInterface.agent_types`.
        """
        return self.get_innermost_simulator().npc_controller.get_npc_types()

    def get_all_agent_state(self) -> Tensor:
        """
        Returns a functor of Bx(A+Npc)x4 tensors, where the last dimension contains the following information: x, y, psi, v.
        """
        return torch.cat([self.get_state(), self.get_npc_state()], dim=-2)
    
    def get_all_agent_size(self) -> Tensor:
        """
        Returns a functor of Bx(A+Npc)x2 tensors, where the last dimension contains the following information: length, width.
        """
        return torch.cat([self.get_agent_size(), self.get_npc_size()], dim=-2)
    
    def get_all_agent_present_mask(self) -> Tensor:
        """
        Returns a functor of Bx(A+Npc) boolean tensors, indicating which agents are currently present in the simulation.
        """
        return torch.cat([self.get_present_mask(), self.get_npc_present_mask()], dim=-1)
    
    def get_all_agent_type(self) -> Tensor:
        """
        Returns a functor of Bx(A+Npc) long tensors, indicating the agent type index for each agent.
        """
        return torch.cat([self.get_agent_type(), self.get_npc_types()], dim=-1)

    @abc.abstractmethod
    def get_all_agents_absolute(self) -> Tensor:
        """
        Returns a functor of Bx(A+Npc)x6 tensors,
        where the last dimension contains the following information: x, y, psi, length, width, present.
        Typically used to implement non-visual observation modalities.
        """
        pass

    @abc.abstractmethod
    def get_all_agents_relative(self, exclude_self: bool = True) -> Tensor:
        """
        Returns a functor of BxAx(A+Npc)x6 tensors, specifying for each of A agents the relative position about
        the other agents. 'All' is the number of all agents in the simulation, including hidden ones, across all
        agent types. If `exclude_self` is set, for each agent in A, that agent itself is removed from All.
        The final dimension has the same meaning as in `get_all_agents_absolute`, except now the positions
        and orientations are relative to the specified agent.
        """
        pass

    def get_traffic_controls(self) -> Dict[str, BaseTrafficControl]:
        """
        Produces all traffic controls existing in the simulation, grouped by type.
        """
        return self.get_innermost_simulator().traffic_controls

    @abc.abstractmethod
    def get_innermost_simulator(self) -> Self:
        """
        Returns the innermost concrete Simulator object.
        The type signature is misleading due to Python limitations.
        """
        pass

    @abc.abstractmethod
    def get_waypoints(self) -> Tensor:
        """
        Returns a functor of BxAxMx2 tensors representing current agent waypoints.
        """
        pass

    @abc.abstractmethod
    def get_waypoints_state(self) -> Tensor:
        """
        Returns a functor of BxAx1 tensors representing current agent waypoints state.
        """
        pass

    @abc.abstractmethod
    def get_waypoints_mask(self) -> Tensor:
        """
        Returns a functor of BxAxM boolean tensors representing current agent waypoints present mask.
        """
        pass

    @abc.abstractmethod
    def step(self, agent_action: Tensor) -> None:
        """
        Runs the simulation for one step with given agent actions.
        Input is a functor of BxAxAc tensors, where Ac is determined by the kinematic model.
        """
        pass

    @abc.abstractmethod
    def set_state(self, agent_state: Tensor, mask: Optional[Tensor] = None) -> None:
        """
        Arbitrarily set the state of the agents, without advancing the simulation.
        The change is effective immediately, without waiting for the next step.

        Args:
            agent_state: a functor of BxAx4 tensors with agent states
            mask: a functor of BxA boolean tensors, deciding which agent states to update; all by default
        """
        pass

    @abc.abstractmethod
    def update_present_mask(self, present_mask: Tensor) -> None:
        """
        Sets the present mask of agents to the provided value.

        Args:
            present_mask: a functor of BxA boolean tensors
        """
        pass

    @abc.abstractmethod
    def fit_action(self, future_state: Tensor, current_state: Optional[Tensor] = None)\
            -> Tensor:
        """
        Computes an action that would (aproximately) produce the desired state.

        Args:
            future_state: a functor of BxAx4 tensors defining the desired state
            current_state: if different from the current simulation state, in the same format as future state
        Returns:
            a functor of BxAxAc tensors
        """
        pass

    @abc.abstractmethod
    def render(self, camera_xy: Tensor, camera_psi: Tensor, res: Optional[Resolution] = None,
               rendering_mask: Optional[Tensor] = None, fov: Optional[float] = None,
               waypoints: Optional[Tensor] = None, waypoints_rendering_mask: Optional[Tensor] = None,
               custom_agent_colors: Optional[Tensor] = None) -> Tensor:
        """
        Renders the world from bird's eye view using cameras in given positions.

        Args:
            camera_xy: BxNx2 tensor of x-y positions for N cameras
            camera_psi: BxNx1 tensor of orientations for N cameras
            res: desired image resolution (only square resolutions are supported; by default use value from config)
            rendering_mask: functor of BxNxA tensors, indicating which agents should be rendered each camera
            fov: the field of view of the resulting image in meters (by default use value from config)
            waypoints: BxNxMx2 tensor of `M` waypoints per camera (x,y)
            waypoints_rendering_mask: BxNxM tensor of `M` waypoint masks per camera,
                indicating which waypoints should be rendered
            custom_agent_colors: BxNxAx3 RGB tensor defining the color of each agent to each camera
        Returns:
             BxNxCxHxW tensor of resulting RGB images for each camera
        """
        pass

    def render_egocentric(self, ego_rotate: bool = True, res: Optional[Resolution] = None, fov: Optional[float] = None,
                          visibility_matrix: Optional[Tensor] = None, custom_agent_colors: Optional[Tensor] = None)\
            -> Tensor:
        """
        Renders the world using cameras placed on each agent.

        Args:
            ego_rotate: whether to orient the cameras such that the ego agent faces up in the image
            res: desired image resolution (only square resolutions are supported; by default use value from config)
            fov: the field of view of the resulting image in meters (by default use value from config)
            visibility_matrix: a BxAxA boolean tensor indicating which agents can see each other
            custom_agent_colors: a BxAxAx3 RGB tensor specifying what colors agent see each other as
        Returns:
             a functor of BxAxCxHxW tensors of resulting RGB images for each agent.
        """
        camera_xy = self.get_state()[..., :2]
        camera_psi = self.get_state()[..., 2:3]
        waypoints = self.get_waypoints()
        if waypoints is not None:
            waypoints_mask = self.get_waypoints_mask()
        else:
            waypoints, waypoints_mask = None, None
        if not ego_rotate:
            camera_psi = torch.ones_like(camera_psi) * (np.pi / 2)
        rendering_mask = None
        if visibility_matrix is not None:
            rendering_mask = visibility_matrix
        if custom_agent_colors is not None:
            custom_agent_colors = custom_agent_colors
        if self.get_innermost_simulator().cfg.single_agent_rendering:
            rendering_mask = torch.eye(camera_xy[0].shape[1]).to(camera_xy.device).unsqueeze(0).expand(camera_xy[0].shape[0], -1, -1)

        bv = self.render(camera_xy, camera_psi, rendering_mask=rendering_mask, res=res, fov=fov,
                         waypoints=waypoints, waypoints_rendering_mask=waypoints_mask, custom_agent_colors=custom_agent_colors)
        total_agents = self.agent_count
        bv = bv.reshape((bv.shape[0] // total_agents, total_agents) + bv.shape[1:])
        return bv

    @abc.abstractmethod
    def compute_offroad(self) -> Tensor:
        """
        Offroad metric for each agent, defined as the distance to the road mesh.
        See `torchdrivesim.infractions.offroad_infraction_loss` for details.

        Returns:
            a functor of BxA tensors
        """
        pass

    @abc.abstractmethod
    def compute_wrong_way(self) -> Tensor:
        """
        Wrong-way metric for each agent, based on the inner product between the agent and lane direction.
        See `torchdrivesim.infractions.lanelet_orientation_loss` for details.

        Returns:
            a functor of BxA tensors
        """
        pass

    def compute_traffic_lights_violations(self) -> Tensor:
        """
        Boolean value indicating whether each agent is committing a traffic light violation.
        See `torchdrivesim.infractions.traffic_controls.TrafficLightControl.compute_violations` for details.

        Returns:
            a functor of BxA tensors
        """
        state = self.get_state()
        if self.get_traffic_controls() is not None and 'traffic_light' in self.get_traffic_controls():
            lenwid = self.get_agent_size()[..., :2]
            violation = self.get_traffic_controls()['traffic_light'].compute_violation(
                torch.cat([state[..., :2], lenwid, state[..., 2:3]], dim=-1)
            ) * self.get_present_mask().to(state.dtype)
        else:
            violation = torch.zeros(state.shape[0], state.shape[1], dtype=torch.bool, device=state.device)
        return violation

    @abc.abstractmethod
    def _compute_collision_of_single_agent(self, box: Tensor, remove_self_overlap: Optional[Tensor] = None, agent_types: Optional[List[str]] = None) -> Tensor:
        """
        Computes the collision metric for an agent specified as a bounding box.
        Includes collisions with all agents in the simulation,
        including the ones not exposed through the interface of this class.
        Used with `discs` and `iou` metrics.

        Args:
            box: Bx5 tensor, with the last dimension being (x,y,length,width,psi).
            remove_self_overlap: B boolean tensor, where if the input agent is present in the simulation,
                set this to subtract self-overlap. By default it is assumed that self overlapping exists and will be removed.
            agent_types: An optional list of specific agent types for computing collisions with.
                By default all available agent types will be used.
        Returns:
            a tensor with a single dimension of B elements
        """
        pass

    @abc.abstractmethod
    def _compute_collision_of_multi_agents(self, mask: Optional[Tensor] = None) -> Tensor:
        """
        Computes the collision metric for selected (default all) agents in the simulation.
        Includes collisions with all agents in the simulation,
        including the ones not exposed through the interface of this class.
        Used with `nograd` and `nograd-pytorch3d` metrics.

        Args:
            mask: a functor of BxA boolean tensors, indicating for which agents to compute the loss
                (by default use present mask)
        Returns:
            a functor of BxA tensors
        """
        return

    def compute_collision(self, agent_types: Optional[List[str]] = None) -> Tensor:
        """
        Compute the collision metric for agents exposed through the interface of this class.
        Includes collisions with agents not exposed through the interface.
        Collisions are defined as overlap of agents' bounding boxes, with details determined
        by the specific method chosen in the config.

        Args:
            agent_types: An optional list of specific agent types for computing collisions with. Not supported by
                the collision metrics `nograd` and `nograd-pytorch3d`.
        Returns:
            a BxA tensor
        """
        innermost_simulator = self.get_innermost_simulator()
        if innermost_simulator.cfg.collision_metric in [CollisionMetric.nograd, CollisionMetric.nograd_pytorch3d]:
            assert agent_types is None, 'The argument `agent_types` is not supported by the selected collision metric.'
            agent_collisions = self._compute_collision_of_multi_agents()
        else:
            state = self.get_state()
            size = self.get_agent_size()[..., :2]
            box = torch.cat([state[..., :2], size, state[..., 2:3]], dim=-1)
            box_type = self.get_agent_type()
            agent_count = box.shape[-2]
            if agent_count == 0:
                return torch.zeros_like(box[..., 0])
            else:
                # TODO: batch across agent dimension
                collisions = []
                for i in range(box.shape[-2]):
                    remove_self_overlap = None
                    collision = innermost_simulator._compute_collision_of_single_agent(box[..., i, :],
                        remove_self_overlap=remove_self_overlap, agent_types=agent_types)
                    collisions.append(collision)
                agent_collisions = torch.stack(collisions, dim=-1)

        return agent_collisions
    

class NPCController:
    """
    Base class for non-playable character controllers. It leaves the state unchanged on each step.
    """
    def __init__(self, npc_size: Tensor, npc_state: Tensor, npc_present_mask: Optional[Tensor] = None,
                 npc_types: Optional[Tensor] = None, agent_type_names: Optional[List[str]] = None):
        self.npc_size = npc_size
        self.npc_state = npc_state
        self.npc_present_mask = npc_present_mask
        if self.npc_present_mask is None:
            self.npc_present_mask = torch.ones_like(npc_state[..., 0], dtype=torch.bool)
        self.npc_types = npc_types
        if self.npc_types is None:
            self.npc_types = torch.zeros_like(npc_present_mask).long()
        self.agent_type_names = agent_type_names
        if self.agent_type_names is None:
            self.agent_type_names = ['vehicle']

    def get_npc_state(self):
        return self.npc_state
    
    def get_npc_size(self):
        return self.npc_size
    
    def get_npc_types(self):
        return self.npc_types
    
    def get_npc_present_mask(self):
        return self.npc_present_mask
    
    def advance_npcs(self, agent_size: Tensor, agent_state: Tensor, agent_present_mask: Optional[Tensor],
                     agent_types: Optional[Tensor]) -> None:
        return None

    def to(self, device):
        self.npc_size = self.npc_size.to(device)
        self.npc_state = self.npc_state.to(device)
        self.npc_present_mask = self.npc_present_mask.to(device)
        self.npc_types = self.npc_types.to(device)
        return self
    
    def copy(self):
        return self.__class__(self.npc_size, self.npc_state, self.npc_present_mask, self.npc_types, self.agent_type_names)
    
    def extend(self, n, in_place=True):
        if not in_place:
            other = self.copy()
            other.extend(n, in_place=True)
            return other

        enlarge = lambda x: x.unsqueeze(1).expand((x.shape[0], n) + x.shape[1:]).reshape((n * x.shape[0],) + x.shape[1:])
        self.npc_size = enlarge(self.npc_size)
        self.npc_state = enlarge(self.npc_state)
        self.npc_present_mask = enlarge(self.npc_present_mask)
        self.npc_types = enlarge(self.npc_types)
        return self
    
    def select_batch_elements(self, idx, in_place=True):
        if not in_place:
            return self.copy().select_batch_elements(idx, in_place=True)
        
        self.npc_size = self.npc_size[idx]
        self.npc_state = self.npc_state[idx]
        self.npc_present_mask = self.npc_present_mask[idx]
        self.npc_types = self.npc_types[idx]
        return self


class Simulator(SimulatorInterface):
    """
    Base simulator, where the agent functor is a dictionary indexed with agent type.

    Args:
        road_mesh: a mesh indicating the driveable area
        kinematic_model: determines the action space, constraints, and the initial state of all agents
        agent_size: a functor of Bx2 tensors indicating agent length and width
        initial_present_mask: a functor of BxA tensors indicating which agents are initially present and not padding
        cfg: holds various configuration options
        renderer: specify if using a non-standard renderer or static meshes beyond the road mesh (default from config)
        lanelet_map: provide the map to compute orientation losses, one map per batch element where available
        recenter_offset: if the coordinate system from lanelet_map was shifted, this value will be used to shift it back
        internal_time: initial value for step counter
        traffic_controls: applicable traffic controls by type
        waypoint_goals: waypoints for each agent
        agent_types: a tensor of BxA long tensors indicating the agent type index for each agent
        agent_type_names: a list of agent type names to index into
    """

    def __init__(self, road_mesh: BirdviewMesh, kinematic_model: KinematicModel,
                 agent_size: Tensor, initial_present_mask: Tensor,
                 cfg: TorchDriveConfig, renderer: Optional[BirdviewRenderer] = None,
                 lanelet_map: Optional[List[Optional[LaneletMap]]] = None, recenter_offset: Optional[Tensor] = None,
                 birdview_mesh_generator: Optional[BirdviewRGBMeshGenerator] = None,
                 internal_time: int = 0, traffic_controls: Optional[Dict[str, BaseTrafficControl]] = None,
                 waypoint_goals: Optional[WaypointGoal] = None,
                 agent_types: Optional[Tensor] = None, agent_type_names: Optional[List[str] ] = None,
                 npc_controller: Optional[NPCController] = None):
        self.road_mesh = road_mesh
        self.lanelet_map = lanelet_map
        self.recenter_offset = recenter_offset
        self.kinematic_model = kinematic_model
        self.agent_size = agent_size
        self.present_mask = initial_present_mask

        if not agent_type_names:
            agent_type_names = ['vehicle']
        if agent_types is None:
            agent_types = torch.zeros_like(initial_present_mask).long()
        if len(agent_types) == 1:
            agent_types = agent_types.expand_as(initial_present_mask)

        self._agent_types = agent_type_names
        self._batch_size = self.road_mesh.batch_size
        self.agent_type = agent_types

        self.npc_controller = npc_controller
        if self.npc_controller is None:
            self.npc_controller = NPCController(
                npc_size=torch.zeros((self._batch_size, 0, 2), dtype=self.agent_size.dtype, device=initial_present_mask.device),
                npc_state=torch.zeros((self._batch_size, 0, 4), dtype=self.get_state().dtype, device=initial_present_mask.device),
                npc_present_mask=torch.zeros((self._batch_size, 0), dtype=torch.bool, device=initial_present_mask.device),
                npc_types=torch.zeros((self._batch_size, 0), dtype=torch.long, device=initial_present_mask.device),
                agent_type_names=agent_type_names,
            )


        self.validate_agent_types()
        self.validate_tensor_shapes()

        self.cfg: TorchDriveConfig = cfg
        if renderer is None:
            cfg.renderer.left_handed_coordinates = cfg.left_handed_coordinates
            self.renderer: BirdviewRenderer = renderer_from_config(cfg=cfg.renderer)
        else:
            self.renderer = renderer

        self.traffic_controls = traffic_controls
        self.waypoint_goals = waypoint_goals

        if cfg.left_handed_coordinates:
            self.kinematic_model.left_handed = cfg.left_handed_coordinates

        self.warned_no_lanelet = False
        self.internal_time = internal_time

        if birdview_mesh_generator is None:
            self.birdview_mesh_generator = BirdviewRGBMeshGenerator(background_mesh=self.road_mesh,
                                                                    color_map=self.renderer.color_map,
                                                                    rendering_levels=self.renderer.rendering_levels)
            self.birdview_mesh_generator.initialize_actors_mesh(self.agent_size, self.agent_type, self._agent_types)
            if self.traffic_controls is not None:
                self.birdview_mesh_generator.initialize_traffic_controls_mesh(self.traffic_controls)
        else:
            self.birdview_mesh_generator = birdview_mesh_generator

    @property
    def agent_types(self):
        return self._agent_types

    @property
    def action_size(self) -> int:
        return self.kinematic_model.action_size

    @property
    def batch_size(self) -> int:
        return self._batch_size

    def to(self, device):
        self.road_mesh = self.road_mesh.to(device)
        self.recenter_offset = self.recenter_offset.to(device) if self.recenter_offset is not None else None
        self.agent_size = self.agent_size.to(device)
        self.agent_type = self.agent_type.to(device)
        self.present_mask = self.present_mask.to(device)

        self.kinematic_model = self.kinematic_model.to(device)  # type: ignore
        self.traffic_controls = {k: v.to(device) for (k, v) in self.traffic_controls.items()} if self.traffic_controls is not None else None
        self.waypoint_goals = self.waypoint_goals.to(device) if self.waypoint_goals is not None else None
<<<<<<< HEAD
        self.birdview_mesh_generator = self.birdview_mesh_generator.to(device)
=======
        self.renderer = self.renderer.to(device)
        self.npc_controller = self.npc_controller.to(device)
>>>>>>> 1a19ef8f

        return self

    def copy(self):
        other = self.__class__(
            road_mesh=self.road_mesh, kinematic_model=self.kinematic_model.copy(),
            agent_size=self.agent_size, initial_present_mask=self.present_mask,
            cfg=self.cfg, renderer=copy.deepcopy(self.renderer), lanelet_map=self.lanelet_map,
            birdview_mesh_generator=self.birdview_mesh_generator.copy(),
            recenter_offset=self.recenter_offset, internal_time=self.internal_time,
            traffic_controls={k: v.copy() for k, v in self.traffic_controls.items()} if self.traffic_controls is not None else None,
            waypoint_goals=self.waypoint_goals.copy() if self.waypoint_goals is not None else None,
<<<<<<< HEAD
            agent_types=self.agent_type if self.agent_type is not None else None,
            agent_type_names=self.agent_types if self.agent_types is not None else None,
=======
            agent_types=self.agent_type if self.agent_type is not None else None, 
            agent_type_names=self.agent_types if self.agent_types is not None else None,
            npc_controller=self.npc_controller.copy(),
>>>>>>> 1a19ef8f
        )
        return other

    def extend(self, n, in_place=True):
        if not in_place:
            other = self.copy()
            other.extend(n, in_place=True)
            return other

        self.road_mesh = self.road_mesh.expand(n)
        enlarge = lambda x: x.unsqueeze(1).expand((x.shape[0], n) + x.shape[1:]).reshape((n * x.shape[0],) + x.shape[1:])
        self.agent_size = enlarge(self.agent_size)
        self.agent_type = enlarge(self.agent_type)
        self.present_mask = enlarge(self.present_mask)
        self.recenter_offset = enlarge(self.recenter_offset) if self.recenter_offset is not None else None
        self.lanelet_map = [lanelet_map for lanelet_map in self.lanelet_map for _ in range(n)] if self.lanelet_map is not None else None

        # kinematic models are modified in place
        self.kinematic_model.extend(n)
        self._batch_size *= n
        self.birdview_mesh_generator = self.birdview_mesh_generator.expand(n)
        if self.traffic_controls is not None:
            self.traffic_controls={k: v.extend(n) for k, v in self.traffic_controls.items()}

        if self.waypoint_goals is not None:
            self.waypoint_goals = self.waypoint_goals.extend(n)
        
        self.npc_controller = self.npc_controller.extend(n)

        return self

    def select_batch_elements(self, idx, in_place=True):
        if not in_place:
            other = self.copy()
            other.select_batch_elements(idx, in_place=True)
            return other

        self.road_mesh = self.road_mesh[idx]
        self.recenter_offset = self.recenter_offset[idx] if self.recenter_offset is not None else None
        self.lanelet_map = [self.lanelet_map[i] for i in idx] if self.lanelet_map is not None else None
        self.agent_size = self.agent_size[idx]
        self.agent_type = self.agent_type[idx]
        self.present_mask = self.present_mask[idx]

        # kinematic models are modified in place
        self.kinematic_model.select_batch_elements(idx)

        self._batch_size = len(idx)
        self.birdview_mesh_generator = self.birdview_mesh_generator.select_batch_elements(idx)
        if self.traffic_controls is not None:
            self.traffic_controls={k: v.select_batch_elements(idx) for k, v in self.traffic_controls.items()}
        if self.waypoint_goals is not None:
            self.waypoint_goals = self.waypoint_goals.select_batch_elements(idx)

        self.npc_controller = self.npc_controller.select_batch_elements(idx)
        return self

    def validate_agent_types(self):
        return  # nothing to check here anymore
        # check that all dicts have the same keys and iterate in the same order
        assert list(self.kinematic_model.keys()) == self.agent_types
        assert list(self.agent_size.keys()) == self.agent_types
        assert list(self.agent_type.keys()) == self.agent_types
        assert list(self.present_mask.keys()) == self.agent_types

    def validate_tensor_shapes(self):
        # check that tensors have the expected number of dimensions
        assert_equal(len(self.kinematic_model.get_state().shape), 3)
        assert_equal(len(self.agent_size.shape), 3)
        assert_equal(len(self.agent_type.shape), 2)
        assert_equal(len(self.present_mask.shape), 2)

        # check that batch size is the same everywhere
        b = self.batch_size
        assert_equal(self.road_mesh.batch_size, b)
        assert_equal(self.kinematic_model.get_state().shape[0], b)
        assert_equal(self.agent_size.shape[0], b)
        assert_equal(self.agent_type.shape[0], b)
        assert_equal(self.present_mask.shape[0], b)

        # check that the number of agents is the same everywhere
        assert_equal(self.kinematic_model.get_state().shape[-2], self.agent_count)
        assert_equal(self.agent_size.shape[-2], self.agent_count)
        assert_equal(self.agent_type.shape[-1], self.agent_count)
        assert_equal(self.present_mask.shape[-1], self.agent_count)

    def get_world_center(self):
        return self.birdview_mesh_generator.world_center

    def get_state(self):
        return self.kinematic_model.get_state()

    def get_waypoints(self):
        return self.waypoint_goals.get_waypoints() if self.waypoint_goals is not None else None

    def get_waypoints_state(self):
        return self.waypoint_goals.state if self.waypoint_goals is not None else None

    def get_waypoints_mask(self):
        return self.waypoint_goals.get_masks() if self.waypoint_goals is not None else None

    def compute_wrong_way(self):
        if self.lanelet_map is not None:
            if isinstance(self.lanelet_map, Iterable) and None in self.lanelet_map and not self.warned_no_lanelet:
                idx_no_map = [i for i, item in enumerate(self.lanelet_map) if item is None]
                logger.debug(f"Batches {idx_no_map} have no lanelet map. Returning zeros for wrong_way losses.")
                self.warned_no_lanelet = True
            return lanelet_orientation_loss(
                self.lanelet_map, self.get_state(), self.recenter_offset,
                direction_angle_threshold=self.cfg.wrong_way_angle_threshold,
                lanelet_dist_tolerance=self.cfg.lanelet_inclusion_tolerance,
            ) * self.get_present_mask()
        else:
            if not self.warned_no_lanelet:
                logger.debug("No lanelet map is provided. Returning zeros for wrong_way losses.")
                self.warned_no_lanelet = True
            state = self.get_state()
            return torch.zeros(state.shape[0], state.shape[1]).to(state.device)

    def get_agent_size(self):
        return self.agent_size

    def get_agent_type(self):
        return self.agent_type

    def get_agent_type_names(self) -> List[str]:
        return self._agent_types

    def get_present_mask(self):
        return self.present_mask

    def get_npc_state(self):
        return self.npc_controller.get_npc_state()
    
    def get_npc_size(self):
        return self.npc_controller.get_npc_size()
    
    def get_npc_present_mask(self):
        return self.npc_controller.get_npc_present_mask()
    
    def get_npc_types(self):
        return self.npc_controller.get_npc_types()

    def get_all_agents_absolute(self):
        agent_info = torch.cat([self.get_state()[..., :3], self.get_agent_size(), self.get_present_mask().unsqueeze(-1)], dim=-1)
        npc_info = torch.cat([self.get_npc_state()[..., :3], self.get_npc_size(), self.get_npc_present_mask().unsqueeze(-1)], dim=-1)
        return torch.cat([agent_info, npc_info], dim=-2)

    def get_all_agents_relative(self, exclude_self=True):
        abs_agent_pos = self.get_all_agents_absolute()
        all_agent_count = self.agent_count + self.npc_count

        xy, psi = abs_agent_pos[..., :2], abs_agent_pos[..., 2:3]  # current agent type
        all_xy, all_psi = abs_agent_pos[..., :2], abs_agent_pos[..., 2:3]  # all agent types
        # compute relative position of all agents w.r.t. each agent from of current type
        rel_xy, rel_psi = relative(origin_xy=xy.unsqueeze(-2), origin_psi=psi.unsqueeze(-2),
                                    target_xy=all_xy.unsqueeze(-3), target_psi=all_psi.unsqueeze(-3))
        rel_state = torch.cat([rel_xy, rel_psi], dim=-1)
        # insert the info that doesn't vary with the coordinate frame
        rel_pos = torch.cat([rel_state, abs_agent_pos[..., 3:].unsqueeze(-3).expand_as(rel_state)], dim=-1)
        if exclude_self:
            # remove the diagonal of the current agent type
            to_keep = torch.eye(all_agent_count, dtype=torch.bool, device=rel_pos.device).logical_not()
            # need to flatten to index two dimensions simultaneously
            to_keep = torch.flatten(to_keep)
            rel_pos = rel_pos.flatten(start_dim=-3, end_dim=-2)
            rel_pos = rel_pos[..., to_keep, :]
            # the result has one less agent in the penultimate dimension
            rel_pos = rel_pos.reshape((*rel_pos.shape[:-2], all_agent_count, all_agent_count - 1, 6))
        return rel_pos

    def get_innermost_simulator(self) -> Self:
        return self

    def step(self, agent_action):
        self.internal_time += 1
        # validate tensor shape lengths
        assert_equal(len(agent_action.shape), 3)
        # validate batch size
        assert_equal(agent_action.shape[0], self.batch_size)
        # validate agent numbers
        assert_equal(agent_action.shape[-2], self.agent_count)

        self.npc_controller.advance_npcs(self.agent_size, self.get_state(), self.get_present_mask(), self.get_agent_type())
        self.kinematic_model.step(agent_action)

        if self.traffic_controls is not None:
            for traffic_control_type, traffic_control in self.traffic_controls.items():
                traffic_control.step(self.internal_time)
        if self.waypoint_goals is not None:
            self.waypoint_goals.step(self.get_state(), self.internal_time, threshold=self.cfg.waypoint_removal_threshold)

    def set_state(self, agent_state, mask=None):
        if mask is None:
            mask = torch.ones_like(agent_state[..., 0], dtype=torch.bool)
        # validate tensor shape lengths
        assert_equal(len(agent_state.shape), 3)
        assert_equal(len(mask.shape), 2)
        # validate batch size
        b = self.batch_size
        assert_equal(agent_state.shape[0], b)
        assert_equal(mask.shape[0], b)
        # validate agent numbers
        assert_equal(agent_state.shape[-2], self.agent_count)
        assert_equal(mask.shape[-1], self.agent_count)

        state_from_kinematic = self.kinematic_model.get_state()
        state_size, state_from_kinematic_size = agent_state.shape[-1], state_from_kinematic.shape[-1]
        assert state_size <= state_from_kinematic_size
        state = agent_state
        if state_size < state_from_kinematic_size:
            state = torch.cat([state, state_from_kinematic[..., (state_size-state_from_kinematic_size):]], dim=-1)
        new_state = state.where(mask.unsqueeze(-1).expand_as(agent_state), state_from_kinematic)
        self.kinematic_model.set_state(new_state)

    def update_present_mask(self, present_mask):
        assert_equal(len(present_mask.shape), 2)
        assert_equal(present_mask.shape[0], self.batch_size)
        assert_equal(present_mask.shape[-1], self.agent_count)

        self.present_mask = present_mask

    def fit_action(self, future_state, current_state=None):
        return self.kinematic_model.fit_action(future_state=future_state, current_state=current_state)

    def render(self, camera_xy, camera_psi, res=None, rendering_mask=None, fov=None,
               waypoints=None, waypoints_rendering_mask=None, custom_agent_colors=None):
        camera_sc = torch.cat([torch.sin(camera_psi), torch.cos(camera_psi)], dim=-1)
        if len(camera_xy.shape) == 2:
            # Reshape from Bx2 to Bx1x2
            camera_xy = camera_xy.unsqueeze(1)
            camera_sc = camera_sc.unsqueeze(1)
        n_cameras = camera_xy.shape[-2]
        target_shape = self.get_all_agent_present_mask().shape
        present_mask = self.get_all_agent_present_mask().unsqueeze(-2).expand(target_shape[:-1] + (n_cameras,) + target_shape[-1:])
        rendering_mask = present_mask if rendering_mask is None else present_mask.logical_and(rendering_mask)
<<<<<<< HEAD

        # TODO: we assume the same agent states for all cameras but we can give the option
        #       to pass different states for each camera.
        rbg_mesh = self.birdview_mesh_generator.generate(n_cameras,
            agent_state=self.get_state()[:, None].expand(-1, n_cameras, -1, -1), present_mask=rendering_mask,
            traffic_lights=self.traffic_controls['traffic_light'].extend(n_cameras, in_place=False)
                if self.traffic_controls is not None and 'traffic_light' in self.traffic_controls else None,
            waypoints=waypoints, waypoints_rendering_mask=waypoints_rendering_mask,
=======
        return self.renderer.render_frame(
            self.get_all_agent_state(), self.get_all_agent_size(),
            camera_xy, camera_sc, rendering_mask, res=res, fov=fov,
            waypoints=waypoints, waypoints_rendering_mask=waypoints_rendering_mask,
            traffic_controls={k: v.copy() for k, v in self.traffic_controls.items()}
                if self.traffic_controls is not None else None,
            agent_types=self.get_all_agent_type(), agent_type_names=self.agent_types,
>>>>>>> 1a19ef8f
            custom_agent_colors=custom_agent_colors,
        )
        return self.renderer.render_frame(rbg_mesh, camera_xy, camera_sc, res=res, fov=fov)

    def compute_offroad(self):
        return offroad_infraction_loss(self.get_state(), self.get_agent_size(),
                                       self.road_mesh, threshold=self.cfg.offroad_threshold) * self.get_present_mask()

    def _compute_collision_of_single_agent(self, box, remove_self_overlap=None, agent_types=None):
        assert len(box.shape) == 2
        assert box.shape[0] == self.batch_size
        assert box.shape[-1] == 5

        states = self.get_all_agent_state()
        mask = self.get_all_agent_present_mask()
        if agent_types is not None:
            agent_types = [t for t in agent_types if t in self.agent_types]
            allowed_agent_type_indices = torch.tensor([self.agent_types.index(agent_type) for agent_type in agent_types], device=box.device)
            mask = mask.logical_and(torch.isin(self.get_all_agent_type(), allowed_agent_type_indices))
        if states.shape[-2] == 0:
            return torch.zeros_like(box[..., 0])
        sizes = self.get_all_agent_size()
        all_boxes = torch.cat([states[..., :2], sizes, states[..., 2:3]], dim=-1)  # TODO: cache this result
        expanded_box = box.unsqueeze(-2).expand_as(all_boxes)
        all_boxes = torch.nan_to_num(all_boxes, nan=0.0)
        expanded_box = torch.nan_to_num(expanded_box, nan=0.0)
        if self.cfg.collision_metric == CollisionMetric.iou:
            overlap = iou_differentiable(expanded_box, all_boxes)
        elif self.cfg.collision_metric == CollisionMetric.discs:
            overlap = collision_detection_with_discs(expanded_box, all_boxes)
        else:
            raise ValueError("Unrecognized collision metric: " + str(self.cfg.collision_metric))
        overlap = torch.nan_to_num(overlap, nan=0.0)
        overlap = overlap * mask.to(overlap.dtype)
        collision = overlap.sum(dim=-1)
        if remove_self_overlap is None:
            remove_self_overlap = torch.ones_like(collision)
        collision = collision - overlap.max(dim=-1)[0] * remove_self_overlap.to(collision.dtype)  # self-overlap is always highest
        return collision

    def _compute_collision_of_multi_agents(self, mask=None):
        # TODO: also compute collisions with NPCs
        collision_mask = self.get_present_mask() if mask is None else mask  # BxA
        states = self.get_state()
        sizes = self.get_agent_size()
        present_mask = self.get_present_mask()
        device = states.device

        if self.cfg.collision_metric == CollisionMetric.nograd:
            def build_presented_boxes(state, size):
                return np.concatenate([state[:, :2], size, state[:, 2:3]], axis=-1)

            def extract_presented():
                boxes, collision_masks = \
                    zip(*[(build_presented_boxes(states[batch][present_mask_i], sizes[batch][present_mask_i]),
                          (present_mask_i * collision_mask[batch])[present_mask_i])
                        for batch, present_mask_i in enumerate(present_mask)])
                return boxes, collision_masks

            present_mask = present_mask.cpu().detach().numpy()
            collision_mask = collision_mask.cpu().detach().numpy()
            states = states.cpu().detach().numpy()
            sizes = sizes.cpu().detach().numpy()
            all_presented_boxes, all_presented_collision_masks = extract_presented()
            collision = torch.tensor(
                compute_agent_collisions_metric(all_presented_boxes, all_presented_collision_masks, present_mask),
                device=device)
        elif self.cfg.collision_metric == CollisionMetric.nograd_pytorch3d:
            if not torchdrivesim.rendering.pytorch3d.is_available:
                raise torchdrivesim.rendering.pytorch3d.Pytorch3DNotFound(
                    "You can use a different collision metric, e.g. CollisionMetric.nograd"
                )
            all_boxes = torch.cat([states[..., :2], sizes, states[..., 2:3]], dim=-1)
            collision = compute_agent_collisions_metric_pytorch3d(all_boxes, collision_mask)
        else:
            raise ValueError("Unrecognized collision metric: " + str(self.cfg.collision_metric))
        return collision


class SimulatorWrapper(SimulatorInterface):
    """
    Modifies the behavior of an existing simulator, itself acting like a simulator.
    This base class simply delegates all method calls to the inner simulator.
    """
    def __init__(self, simulator: SimulatorInterface):
        self.inner_simulator: SimulatorInterface = simulator
        self.cfg: TorchDriveConfig = self.get_innermost_simulator().cfg

    @property
    def agent_types(self):
        return self.inner_simulator.agent_types

    @property
    def action_size(self) -> int:
        return self.inner_simulator.action_size

    @property
    def batch_size(self) -> int:
        return self.inner_simulator.batch_size

    def to(self, device) -> Self:
        self.inner_simulator.to(device)
        return self

    def copy(self):
        inner_copy = self.inner_simulator.copy()
        new_object = self.__class__(inner_copy)
        return new_object

    def extend(self, n, in_place=True):
        if not in_place:
            other = self.copy()
            other.extend(n, in_place=True)
            return other
        self.inner_simulator.extend(n)
        return self

    def select_batch_elements(self, idx, in_place=True):
        if not in_place:
            other = self.copy()
            other = other.select_batch_elements(idx, in_place=True)
            return other

        self.inner_simulator = self.inner_simulator.select_batch_elements(idx, in_place=in_place)
        return self

    def get_world_center(self):
        return self.inner_simulator.get_world_center()

    def get_state(self):
        return self.inner_simulator.get_state()

    def get_agent_size(self):
        return self.inner_simulator.get_agent_size()

    def get_agent_type(self):
        return self.inner_simulator.get_agent_type()

    def get_agent_type_names(self) -> List[str]:
        return self.inner_simulator.get_agent_type_names()

    def get_present_mask(self):
        return self.inner_simulator.get_present_mask()

    def get_waypoints(self):
        return self.inner_simulator.get_waypoints()

    def get_waypoints_state(self):
        return self.inner_simulator.get_waypoints_state()

    def get_waypoints_mask(self):
        return self.inner_simulator.get_waypoints_mask()

    def get_all_agents_absolute(self):
        return self.inner_simulator.get_all_agents_absolute()

    def get_all_agents_relative(self, exclude_self=True):
        return self.inner_simulator.get_all_agents_relative(exclude_self=exclude_self)

    def get_innermost_simulator(self) -> Simulator:
        return self.inner_simulator.get_innermost_simulator()

    def step(self, *args, **kwargs):
        self.inner_simulator.step(*args, **kwargs)

    def set_state(self, *args, **kwargs):
        self.inner_simulator.set_state(*args, **kwargs)

    def update_present_mask(self, *args, **kwargs):
        self.inner_simulator.update_present_mask(*args, **kwargs)

    def fit_action(self, *args, **kwargs):
        return self.inner_simulator.fit_action(*args, **kwargs)

    def compute_offroad(self):
        return self.inner_simulator.compute_offroad()

    def _compute_collision_of_single_agent(self, box, remove_self_overlap=None, agent_types=None):
        return self.inner_simulator._compute_collision_of_single_agent(box, remove_self_overlap=remove_self_overlap, agent_types=agent_types)

    def _compute_collision_of_multi_agents(self, mask=None):
        return self.inner_simulator._compute_collision_of_multi_agents(mask)

    def compute_wrong_way(self):
        return self.inner_simulator.compute_wrong_way()

    def render(self, camera_xy, camera_psi, res=None, rendering_mask=None, fov=None, waypoints=None,
               waypoints_rendering_mask=None, custom_agent_colors=None):
        return self.inner_simulator.render(camera_xy, camera_psi, res=res, rendering_mask=rendering_mask, fov=fov,
                                           waypoints=waypoints, waypoints_rendering_mask=waypoints_rendering_mask, custom_agent_colors=custom_agent_colors)


class NPCWrapper(SimulatorWrapper):
    """
    Designates a certain subset of agents as non-playable characters (NPCs) and removes them from
    the simulator interface, although they remain in simulation and can be interacted with.
    Note that the designation of which agents are NPCs needs to be the same across batch elements.
    Subclasses implement specific policies controlling NPC behaviors.
    At a minimum, they should implement either `_get_npc_action` or `_npc_teleport_to`.

    Args:
        npc_mask: A functor of tensors with a single dimension of size A, indicating which agents to replay.
    """
    def __init__(self, simulator: SimulatorInterface, npc_mask: Tensor):
        super().__init__(simulator)
        self.npc_mask = npc_mask

    def _update_npc_present_mask(self) -> Tensor:
        """
        Computes updated present masks for NPCs, with arbitrary padding for the remaining agents.
        By default, leaves present masks unchanged.

        Returns:
            a functor of BxA boolean tensors, where A is the number of agents in the inner simulator
        """
        return self.inner_simulator.get_present_mask()

    def _get_npc_action(self) -> Tensor:
        """
        Computes the actions for NPCs, with arbitrary padding for actions of the remaining agents.
        By default, the actions are all zeros, but subclasses can implement more intelligent behavior.

        Returns:
            a functor of BxAxAc tensors, where A is the number of agents in the inner simulator
        """
        state = self.inner_simulator.get_state()
        return torch.zeros(size=state.shape[:-1] + (self.action_size,), dtype=state.dtype, device=state.device)

    def _npc_teleport_to(self) -> Optional[Tensor]:
        """
        Provides the states to which the NPCs should be set after `step`,
        with arbitrary padding for the remaining agents.
        By default, no teleportation is performed, but subclasses may use it instead of,
        or on top of defining the NPC action.

        Returns:
            a functor of BxAxSt tensors, where A is the number of agents in the inner simulator,
            or `None` if no teleportation is required
        """
        return None

    def to(self, device) -> Self:
        self.npc_mask = self.npc_mask.to(device)
        return super().to(device)

    def copy(self):
        inner_copy = self.inner_simulator.copy()
        other = self.__class__(inner_copy, npc_mask=self.npc_mask)
        return other

    def get_state(self):
        return self.inner_simulator.get_state()[..., self.npc_mask.logical_not(), :]

    def get_waypoints(self):
        waypoints = self.inner_simulator.get_waypoints()
        if waypoints is not None:
            waypoints = waypoints[..., self.npc_mask.logical_not(), :, :]
        return waypoints

    def get_waypoints_state(self):
        waypoints_state = self.inner_simulator.get_waypoints_state()
        if waypoints_state is not None:
            waypoints_state = waypoints_state[..., self.npc_mask.logical_not(), :]
        return waypoints_state

    def get_waypoints_mask(self):
        masks = self.inner_simulator.get_waypoints_mask()
        if masks is not None:
            masks = masks[..., self.npc_mask.logical_not(), :]
        return masks

    def get_agent_size(self):
        sizes = self.inner_simulator.get_agent_size()[..., self.npc_mask.logical_not(), :]
        return sizes

    def get_agent_type(self):
        sizes = self.inner_simulator.get_agent_type()[..., self.npc_mask.logical_not()]
        return sizes

    def get_present_mask(self):
        present_mask = self.inner_simulator.get_present_mask()[..., self.npc_mask.logical_not()]
        return present_mask

    def get_all_agents_relative(self, exclude_self=True):
        agent_info = self.inner_simulator.get_all_agents_relative(exclude_self=exclude_self)
        agent_info = agent_info[..., self.npc_mask.logical_not(), :, :]
        return agent_info

    def set_state(self, agent_state, mask=None):
        if mask is None:
            mask = torch.ones_like(agent_state[..., 0], dtype=torch.bool)

        # validate tensor shape lengths
        assert_equal(len(agent_state.shape), 3)
        assert_equal(len(mask.shape), 2)
        # validate batch shape
        b = self.batch_size
        assert_equal(agent_state.shape[0], b)
        assert_equal(mask.shape[0], b)
        # validate agent numbers
        assert_equal(agent_state.shape[-2], self.agent_count)
        assert_equal(mask.shape[-1], self.agent_count)

        old_state = self.inner_simulator.get_state()
        new_state = agent_state
        with_padding = torch.zeros_like(old_state)
        with_padding[..., torch.logical_not(self.npc_mask), :] = new_state  # I *think* autodiff handles this correctly
        selection_mask = self.extend_tensor(self.npc_mask, old_state.shape[:-2]).unsqueeze(-1).expand_as(old_state)
        updated_state = old_state.where(selection_mask, with_padding)
        states = updated_state

        current_mask = mask
        non_replay_mask = self.npc_mask.logical_not()
        full_mask = torch.zeros_like(non_replay_mask, dtype=torch.bool)
        full_mask = NPCWrapper.extend_tensor(full_mask, current_mask.shape[:-1]).clone()
        full_mask[..., non_replay_mask] = current_mask

        self.inner_simulator.set_state(states, mask=full_mask)

    def step(self, action):
        # validate tensor shape lengths
        assert_equal(len(action.shape), 3)
        # validate batch shape
        assert_equal(action.shape[0], self.batch_size)
        # validate agent numbers
        assert_equal(action.shape[-2], self.agent_count)

        # step all agents, with dummy action for replay agents
        npc_action = self._get_npc_action()
        mask = self.npc_mask
        given_action = action
        with_padding = torch.zeros_like(npc_action)
        with_padding[..., torch.logical_not(mask), :] = given_action
        selection_mask = self.extend_tensor(mask, npc_action.shape[:-2]).unsqueeze(-1).expand_as(npc_action)
        full_action = npc_action.where(selection_mask, with_padding)
        self.inner_simulator.step(full_action)

        # set target state for replay vehicles
        npc_state = self._npc_teleport_to()
        if npc_state is not None:
            full_npc_mask = self.npc_mask[None, :].expand_as(self.inner_simulator.get_present_mask())
            self.inner_simulator.set_state(npc_state, mask=full_npc_mask)

        # update presence mask of NPCs in case it changed
        non_replay_present_mask = self.inner_simulator.get_present_mask()[..., torch.logical_not(self.npc_mask)]
        self.update_present_mask(non_replay_present_mask)

    def update_present_mask(self, present_mask):
        assert_equal(len(present_mask.shape), 2)
        assert_equal(present_mask.shape[0], self.batch_size)
        assert_equal(present_mask.shape[-1], self.agent_count)

        recorded_present_mask = self._update_npc_present_mask()
        new_present_mask = recorded_present_mask.clone()
        new_present_mask[..., torch.logical_not(self.npc_mask)] = present_mask
        self.inner_simulator.update_present_mask(new_present_mask)

    # The commented out implementation is probably not useful, as it makes the NPC disappear from the rendering.
    # It seems more useful to specify the full visibility mask for all agents.
    # def render(self, camera_xy, camera_psi, res=None, rendering_mask=None, fov=None, waypoints=None,
    #            waypoints_rendering_mask=None):
    #     if rendering_mask is not None:
    #         new_mask = torch.zeros(rendering_mask.shape[0], rendering_mask.shape[1], self.npc_mask.shape[0], device=rendering_mask.device)
    #         new_mask[..., torch.logical_not(self.npc_mask)] = rendering_mask
    #         rendering_mask = new_mask
    #     return self.inner_simulator.render(camera_xy, camera_psi, res, rendering_mask, fov=fov, waypoints=waypoints,
    #                                        waypoints_rendering_mask=waypoints_rendering_mask)

    def fit_action(self, future_state, current_state=None):
        full_state = self.inner_simulator.get_state()
        full_future_state = full_state.clone()
        full_future_state[..., self.npc_mask.logical_not(), :] = future_state
        if current_state is None:
            full_current_state = None
        else:
            full_current_state = full_state.clone()
            full_current_state[..., self.npc_mask.logical_not(), :] = current_state

        full_action = self.inner_simulator.fit_action(full_future_state, full_current_state)
        action = full_action[..., self.npc_mask.logical_not(), :]
        return action

    def compute_offroad(self):
        offroad = offroad_infraction_loss(
            self.get_state(), self.get_agent_size(),
            self.get_innermost_simulator().road_mesh, threshold=self.cfg.offroad_threshold
        ) * self.get_present_mask()
        return offroad

    def compute_wrong_way(self):
        innermost_simulator = self.get_innermost_simulator()
        if innermost_simulator.lanelet_map is not None:
            if isinstance(innermost_simulator.lanelet_map, Iterable) and None in innermost_simulator.lanelet_map \
                    and not innermost_simulator.warned_no_lanelet:
                idx_no_map = [i for i, item in enumerate(innermost_simulator.lanelet_map) if item is None]
                logger.debug(f"Batches {idx_no_map} have no lanelet map. Returning zeros for wrong_way losses.")
                innermost_simulator.warned_no_lanelet = True
            return lanelet_orientation_loss(
                innermost_simulator.lanelet_map, self.get_state(), innermost_simulator.recenter_offset,
                direction_angle_threshold=self.cfg.wrong_way_angle_threshold,
                lanelet_dist_tolerance=self.cfg.lanelet_inclusion_tolerance,
            ) * self.get_present_mask()
        else:
            if not innermost_simulator.warned_no_lanelet:
                logger.debug("No lanelet map is provided. Returning zeros for wrong_way losses.")
                innermost_simulator.warned_no_lanelet = True
            return torch.zeros_like(self.get_state()[..., 0])

    def _compute_collision_of_multi_agents(self, mask=None):
        batched_non_replay_mask = ~self.npc_mask.expand(self.get_innermost_simulator().batch_size, -1)
        if mask is not None:
            batched_non_replay_mask = batched_non_replay_mask * mask
        collision = self.inner_simulator._compute_collision_of_multi_agents(batched_non_replay_mask)[..., self.npc_mask.logical_not()]
        return collision

    @staticmethod
    def extend_tensor(x, batch_dims):
        # add specified dimensions to the front of the tensor
        x_dims = x.shape
        for d in batch_dims:
            x.unsqueeze(0)
        return x.expand(batch_dims + x_dims)


class RecordingWrapper(SimulatorWrapper):
    """
    Doesn't modify the behavior of the simulator, but records some information at each time step.

    Args:
        record_functions: those functions are called on `self` after each `step` and their outputs are recorded
        initial_recording: whether to record values when constructing the object, before the first step
    """

    def __init__(self, simulator: SimulatorInterface, record_functions: Dict[str, Callable[[SimulatorInterface], Any]],
                 initial_recording: bool = True):
        super().__init__(simulator)

        self.record_functions = record_functions
        self.records = {record_name: [] for record_name in self.record_functions.keys()}

        if initial_recording:
            self.record()

    def copy(self):
        inner_copy = self.inner_simulator.copy()
        other = self.__class__(inner_copy, record_functions=dict())
        other.record_functions = self.record_functions
        other.records = {k: v.copy() for (k, v) in self.records.items()}
        return other

    def record(self):
        """
        Appends the results based on a current state to records.
        """
        for (k, f) in self.record_functions.items():
            self.records[k].append(f(self))

    def get_records(self):
        """
        Returns the dictionary of recorded values.
        Each entry is a list with results from subsequent invocations of `record`.
        """
        return self.records

    def step(self, agent_action, record=True):
        """
        By default performs recording at the end of step,
        but this can be disabled to manually control when to record.
        """
        self.inner_simulator.step(agent_action)
        if record:
            self.record()


class BirdviewRecordingWrapper(RecordingWrapper):
    """
    Records a visualization of the simulation state at each step.
    The visualization is obtained by calling `self.render`.

    Args:
        simulator: a simulator object to wrap
        res: resolution for the recorded images
        fov: field of view for the recorded images
        camera_xy: a Bx2 tensor of x-y camera positions (world center by default)
        camera_psi: a Bx1 tensor of camera orientations
        initial_recording: whether to record an image before the first step
        to_cpu: whether to move recorded images to CPU memory, releasing GPU memory
    """

    def __init__(self, simulator: SimulatorInterface, res: Resolution = Resolution(1024, 1024), fov: float = 100,
                 camera_xy: Optional[Tensor] = None, camera_psi: Optional[Tensor] = None,
                 initial_recording: bool = True, to_cpu: bool = False):
        self.res = res
        self.fov = fov
        self.camera_xy = camera_xy
        self.camera_psi = camera_psi
        self.to_cpu = to_cpu

        if self.camera_xy is None:
            self.camera_xy = simulator.get_world_center()
        if self.camera_psi is None:
            self.camera_psi = torch.ones_like(self.camera_xy[..., :1]) * np.pi / 2

        def record_birdview(simulator):
            s = simulator
            # TODO: figure out how to handle waypoints here
            waypoints = None # s.get_waypoints()
            if waypoints is not None:
                waypoints_mask = s.get_waypoints_mask()
            else:
                waypoints, waypoints_mask = None, None
            bv = s.render(s.camera_xy, s.camera_psi, res=self.res, fov=self.fov, waypoints=waypoints, waypoints_rendering_mask=waypoints_mask)
            if self.to_cpu:
                bv = bv.cpu()
            return bv

        record_functions = dict(birdview=record_birdview)
        super().__init__(simulator, record_functions, initial_recording)

    def to(self, device) -> Self:
        self.camera_xy = self.camera_xy.to(device)
        self.camera_psi = self.camera_psi.to(device)
        return super().to(device)

    def copy(self):
        inner_copy = self.inner_simulator.copy()
        other = self.__class__(inner_copy, res=self.res, camera_xy=self.camera_xy, camera_psi=self.camera_psi)
        other.record_functions = self.record_functions
        other.records = {k: v.copy() for (k, v) in self.records.items()}
        return other

    def extend(self, n, in_place=True):
        other = super().extend(n, in_place=in_place)
        f = lambda x: x.unsqueeze(1).expand((x.shape[0], n) + x.shape[1:]).reshape((n * x.shape[0],) + x.shape[1:])
        other.camera_xy = f(other.camera_xy)
        other.camera_psi = f(other.camera_psi)
        return other

    def select_batch_elements(self, idx, in_place=True):
        other = super().select_batch_elements(idx, in_place=in_place)
        other.camera_xy = other.camera_xy[idx]
        other.camera_psi = other.camera_psi[idx]
        return other

    def get_birdviews(self, stack: bool = False) -> Union[Tensor, List[Tensor]]:
        """
        Extracts recorded images.

        Args:
            stack: whether to concatenate results across time, which is placed after batch dimension
        Returns:
            a BxTxCxHxW tensor of RGB images if `stack` is set, a list of BxCxHxW images with the same content otherwise
        """
        bvs = self.get_records()['birdview']
        if stack:
            bvs = torch.stack(bvs, dim=-4)
        return bvs

    def save_gif(self, filename: str, batch_index: int = 0, fps: float = 10) -> None:
        """
        Saves a GIF to disk using all birdviews for a selected example from the batch.
        """
        bvs = self.get_birdviews()
        if os.path.dirname(filename) != '':
            os.makedirs(os.path.dirname(filename), exist_ok=True)
        imageio.mimsave(
            filename, [bv[batch_index].floor().cpu().numpy().astype(np.uint8).transpose(1, 2, 0) for bv in bvs],
            format="GIF-PIL", fps=fps
        )
        try:
            from pygifsicle import optimize
            optimize(filename, options=['--no-warnings'])
        except ImportError:
            logger.info("You can install pygifsicle for gif compression and optimization.")

    def save_png(self, filename: str, frame: int,  batch_index: int = 0) -> None:
        """
        Saves the given frame as a PNG to disk.
        """
        bvs = self.get_birdviews()
        os.makedirs(os.path.dirname(filename), exist_ok=True)
        imageio.imsave(
            filename, bvs[frame][batch_index].cpu().numpy().astype(np.uint8).transpose(1, 2, 0))


class TrajectoryVisualizationWrapper(BirdviewRecordingWrapper):
    """
    Records birdviews with additional trajectory visualizations.
    Those visualizations will be visible to agents relying on rendered observations,
    so typically this wrapper is used with replay states.
    The wrapper visualizes one ground truth trajectory and S predictions for each agent.
    Visualized trajectories should be concatenated across the agent dimension.

    Args:
        ground_truth: BxAxTxSt tensor with ground truth trajectories for all agents
        predictions: BxSxAxTxSt tensor with predicted trajectories
        gt_present_masks: BxSxAxT boolean tensor, indicating which points in predictions should be visualized
        predictions_present_masks: BxAxT boolean tensor, indicating which points in ground truth should be visualized
    """
    def __init__(self, simulator: SimulatorInterface, ground_truth: Tensor, predictions: Tensor,
                 gt_present_masks: Tensor, predictions_present_masks: Tensor,
                 trajectory_present_masks: Tensor, res: Resolution = Resolution(1024, 1024), fov: float = 100,
                 camera_xy: Optional[Tensor] = None, camera_psi: Optional[Tensor] = None, to_cpu: bool = False):
        assert_equal(ground_truth.shape[-3:], predictions.shape[-3:])
        assert len(ground_truth.shape) == 4
        assert len(predictions.shape) == 5
        assert ground_truth.shape[0] == predictions.shape[0]

        super().__init__(simulator, res, fov, camera_xy, camera_psi, to_cpu=to_cpu)

        # dummy state for agents not present so that they're not visible
        absent_state = torch.cat([self.get_world_center() + 1000,
                                  torch.zeros_like(self.get_world_center())], dim=-1)  # BxS
        # ground truth is only rendered when predictions are made and ground truth agent is present
        ground_truth = ground_truth.where(
            gt_present_masks.logical_and(predictions_present_masks)[..., None].expand_as(ground_truth),
            absent_state[:, None, None, :].expand_as(ground_truth)
        )
        # predictions are rendered even when ground truth agent is absent
        predictions = predictions.where(
            trajectory_present_masks[..., None].expand_as(predictions),
            absent_state[:, None, None, None, :].expand_as(predictions)
        )

        innermost_simulator = self.get_innermost_simulator()
        prediction_meshes = []
        for i in range(predictions.shape[1]):
            prediction_mesh = generate_trajectory_mesh(predictions[:, i], category='prediction')
            prediction_meshes.append(prediction_mesh)
        ground_truth_mesh = generate_trajectory_mesh(ground_truth, category='ground_truth')
        trajectory_meshes = [ground_truth_mesh, *prediction_meshes]
        innermost_simulator.birdview_mesh_generator.add_static_meshes(trajectory_meshes)


class SelectiveWrapper(SimulatorWrapper):
    """
    Only exposes a subset of agents from the inner simulator.
    The selection may change over time, but there is a fixed number of agent slots available.
    Which slots are actually used is indicated by the presence mask.
    The base class exposes the first E agents and the
    children should override `update_exposed_agents` and `get_present_mask` to customize it.
    Typically, hidden agents are either absent or their state is set externally,
    but by default the `default_action` is executed for them.

    Args:
        simulator: existing simulator to wrap
        exposed_agent_limit: denoted as E in comments, sets the number of slots for exposed agents
        default_action: a functor of BxAxAc tensors, defining the default action to use for non-exposed agents
    """

    def __init__(self, simulator: SimulatorInterface, exposed_agent_limit: int, default_action: Tensor):
        super().__init__(simulator)
        self.default_action = default_action
        self.exposed_agent_limit = exposed_agent_limit
        self.exposed_agents: Tensor = None  # functor of BxE int tensor of indices of exposed agents
        self.update_exposed_agents()

    def update_exposed_agents(self) -> None:
        """
        There should always be E exposed agents, although some of them may be marked as absent.
        """
        device = self.get_world_center().device
        self.exposed_agents = torch.arange(self.exposed_agent_limit, dtype=torch.long, device=device).expand((self.batch_size, self.exposed_agent_limit))

    def get_exposed_agents(self) -> Tensor:
        """
        Returns:
            a functor of BxE int tensors of indices of exposed agents
        """
        return self.exposed_agents

    def is_exposed(self) -> Tensor:
        """
        Returns:
            a functor of BxA boolean tensors indicating which agents are exposed
        """
        exposed = torch.stack([isin(torch.arange(self.inner_simulator.agent_count).to(self.exposed_agents.device), self.exposed_agents[b])
                               for b in range(self.batch_size)])
        return exposed

    def _restrict_tensor(self, tensor: Tensor, agent_dim: int) -> Tensor:
        """
        Selects exposed agents from a given tensor, along the supplied agent dimension.
        """
        if agent_dim == -1:
            return tensor.gather(index=self.get_exposed_agents(), dim=agent_dim)
        elif agent_dim == -2:
            return tensor.gather(index=self.get_exposed_agents().unsqueeze(-1).expand(self.batch_size, self.exposed_agent_limit, tensor.shape[-1]),
                                dim=agent_dim)
        elif agent_dim == -3:
            return tensor.gather(index=self.get_exposed_agents().unsqueeze(-1).unsqueeze(-1).expand(
                self.batch_size, self.exposed_agent_limit, tensor.shape[-2], tensor.shape[-1]), dim=agent_dim)
        else:
            raise NotImplementedError

    def _extend_tensor(self, tensor: Tensor, padding: Tensor) -> Tensor:
        """
        Given a tensor of exposed agents, constructs a tensor of all agents, using supplied padding.
        Agent dimension should be the penultimate one.
        """
        selection = self.get_exposed_agents()
        extended = padding.clone()
        batch_idx = torch.arange(extended.shape[0]).unsqueeze(-1).repeat(1, selection.shape[-1])
        extended[batch_idx, selection] = tensor
        return extended

    def to(self, device) -> Self:
        self.default_action = self.default_action.to(device)
        if self.exposed_agents is not None:
            self.exposed_agents = self.exposed_agents.to(device)
        return super().to(device)

    def copy(self):
        inner_copy = self.inner_simulator.copy()
        other = self.__class__(inner_copy, exposed_agent_limit=self.agent_count, default_action=self.default_action)
        other.exposed_agents = self.exposed_agents
        return other

    def extend(self, n, in_place=True):
        extended = super().extend(n, in_place=in_place)
        enlarge = lambda x: x.unsqueeze(1).expand((x.shape[0], n) + x.shape[1:]).reshape((n * x.shape[0],) +
                                                                                         x.shape[1:])
        extended.default_action = enlarge(self.default_action)
        extended.exposed_agents = enlarge(self.exposed_agents)
        return extended

    def select_batch_elements(self, idx, in_place=True):
        other = super().select_batch_elements(idx, in_place=in_place)
        other.default_action = other.default_action[idx]
        if other.exposed_agents is not None:
            other.exposed_agents = other.exposed_agents[idx]
        return other

    def get_state(self):
        return self._restrict_tensor(self.inner_simulator.get_state(), agent_dim=-2)

    def get_present_mask(self):
        return torch.ones_like(self.get_exposed_agents(), dtype=torch.bool)

    def get_agent_size(self):
        return self._restrict_tensor(self.inner_simulator.get_agent_size(), agent_dim=-2)

    def get_agent_type(self):
        return self._restrict_tensor(self.inner_simulator.get_agent_type(), agent_dim=-1)

    def get_waypoints(self):
        waypoints = self.inner_simulator.get_waypoints()
        if waypoints is not None:
            waypoints = self._restrict_tensor(waypoints, agent_dim=-3)
        return waypoints

    def get_waypoints_state(self):
        waypoints_state = self.inner_simulator.get_waypoints_state()
        if waypoints_state is not None:
            waypoints_state = self._restrict_tensor(waypoints_state, agent_dim=-2)
        return waypoints_state

    def get_waypoints_mask(self):
        masks = self.inner_simulator.get_waypoints_mask()
        if masks is not None:
            masks = self._restrict_tensor(masks, agent_dim=-2)
        return masks

    def get_all_agents_absolute(self):
        return self._restrict_tensor(self.inner_simulator.get_all_agents_absolute(), agent_dim=-2)

    def get_all_agents_relative(self, exclude_self=True):
        return self._restrict_tensor(self.inner_simulator.get_all_agents_relative(exclude_self=exclude_self), agent_dim=-3)

    def set_state(self, agent_state, mask=None):
        full_state = self._extend_tensor(agent_state, self.inner_simulator.get_state())
        if mask is None:
            full_mask = None
        else:
            full_mask = self._extend_tensor(mask, self.is_exposed())
        self.inner_simulator.set_state(full_state, mask=full_mask)
        self.update_exposed_agents()

    def fit_action(self, future_state, current_state=None):
        extended_future_state = self._extend_tensor(future_state, padding=self.inner_simulator.get_state())
        if current_state is None:
            extended_current_state = None
        else:
            extended_current_state = self._extend_tensor(current_state, padding=self.inner_simulator.get_state())
        extended_action = self.inner_simulator.fit_action(extended_future_state, extended_current_state)
        action = self._restrict_tensor(extended_action, agent_dim=-2)
        return action

    def render(self, camera_xy, camera_psi, res=None, rendering_mask=None, fov=None, waypoints=None,
               waypoints_rendering_mask=None, custom_agent_colors=None):
        if rendering_mask is not None:
            rd_mask = rendering_mask.permute(0, 2, 1)
            pad_tensor = torch.zeros(rd_mask.shape[0], self.is_exposed().shape[1], rd_mask.shape[1], device=rd_mask.device)
            rendering_mask = self._extend_tensor(rd_mask, pad_tensor).permute(0, 2, 1)
        return self.inner_simulator.render(camera_xy, camera_psi, res, rendering_mask, fov=fov, waypoints=waypoints,
                                           waypoints_rendering_mask=waypoints_rendering_mask, custom_agent_colors=custom_agent_colors)

    def step(self, action):
        extended_action = self._extend_tensor(action, padding=self.default_action)
        super().step(extended_action)
        self.update_exposed_agents()

    def update_present_mask(self, *args, **kwargs):
        raise NotImplementedError("Updating present mask for SelectiveWrapper")

    def _compute_collision_of_multi_agents(self, mask=None):
        exposed_mask = self.is_exposed().reshape(self.get_innermost_simulator().batch_size, self.is_exposed().shape[-1])
        if mask is not None:
            exposed_mask = exposed_mask * mask
        return self.inner_simulator._compute_collision_of_multi_agents(exposed_mask)


class BoundedRegionWrapper(SelectiveWrapper):
    """
    A variant of `SelectiveWrapper` that exposes agents contained within a given polygon defining the area of interest.
    It additionally provides a method to determine which of the exposed agents have been "warmed-up",
    which means that they have been exposed for a certain number of time steps, but that is separate
    from the main functionality.

    Args:
        warmup_timesteps: after how many steps of being exposed are the agents considered "warmed-up"
        cutoff_polygon_verts: vertices defining the bounding convex polygon, in either clockwise or counter-closkwise
            order, provided as a functor of BxNx2 tensors, so that each agent type can use a different polygon
    """

    def __init__(self, simulator: SimulatorInterface, exposed_agent_limit: int, default_action: Tensor,
                 warmup_timesteps: int, cutoff_polygon_verts: Tensor):
        super().__init__(simulator, exposed_agent_limit, default_action)
        # Optional BxNx2 Tensor Collection for the polygon region to restrict agents,
        # the order can be either clockwise or anti-clockwise
        self.cutoff_polygon_verts = cutoff_polygon_verts
        # Scaling factor for the polygon region
        # After how many steps the agents are warmed-up
        self.warmup_timesteps = warmup_timesteps
        # Track for how many timesteps each agent has been in range
        self.proximal_timesteps = torch.zeros_like(
            self.inner_simulator.get_present_mask(), dtype=torch.long, device=simulator.get_world_center().device
        )  # BxA

        self.update_exposed_agents()

    def update_exposed_agents(self):
        if self.exposed_agents is None:
            super().update_exposed_agents()
            return  # for first run only

        location = self.inner_simulator.get_state()[..., :2]
        is_proximal = self.inner_simulator.get_present_mask()
        if self.cutoff_polygon_verts.shape[-2] > 0:
            is_proximal = is_proximal.logical_and(is_inside_polygon(location, self.cutoff_polygon_verts))
        self.proximal_timesteps = is_proximal * (is_proximal + self.proximal_timesteps)

        exposed = self.exposed_agents.clone()  # BxE
        is_proximal = self.proximal_timesteps > 0  # BxA
        is_to_expose = is_proximal.logical_and(self.is_exposed().logical_not())  # BxA
        for batch_idx in range(self.batch_size):
            # I couldn't find a way to avoid iterating over the batch dimension
            to_expose = is_to_expose[0].nonzero(as_tuple=False)
            available_slots = self.get_present_mask()[0].logical_not().nonzero(as_tuple=False)
            if to_expose.shape[0] > available_slots.shape[0]:
                logger.warning("More proximal agents than we can fit into exposed slots")
                to_expose = to_expose[:available_slots.shape[0]]
            exposed[batch_idx, available_slots[:to_expose.shape[0]]] = to_expose
        self.exposed_agents = exposed

    def get_present_mask(self):
        return self.proximal_timesteps.gather(dim=-1, index=self.exposed_agents) > 0

    def is_warmed_up(self):
        """
        Returns:
            a functor of BxA boolean tensors indicating which agents are warmed-up
        """
        return self.is_exposed().logical_and(self.proximal_timesteps > self.warmup_timesteps)

    def to(self, device) -> Self:
        self.proximal_timesteps = self.proximal_timesteps.to(device)
        if self.cutoff_polygon_verts is not None:
            self.cutoff_polygon_verts = self.cutoff_polygon_verts.to(device)
        return super().to(device)

    def copy(self):
        inner_copy = self.inner_simulator.copy()
        other = self.__class__(
            inner_copy, exposed_agent_limit=self.agent_count, default_action=self.default_action,
            warmup_timesteps=self.warmup_timesteps, cutoff_polygon_verts=self.cutoff_polygon_verts
        )
        other.exposed_agents = self.exposed_agents
        other.warmup_timesteps = self.warmup_timesteps
        other.proximal_timesteps = self.proximal_timesteps.clone()
        return other

    def extend(self, n, in_place=True):
        extended = super().extend(n, in_place=in_place)
        enlarge = lambda x: x.unsqueeze(1).expand((x.shape[0], n) + x.shape[1:]).\
            reshape((n * x.shape[0],) + x.shape[1:])
        extended.proximal_timesteps = enlarge(self.proximal_timesteps)
        if extended.cutoff_polygon_verts is not None:
            extended.cutoff_polygon_verts = enlarge(self.cutoff_polygon_verts)
        return extended

    def select_batch_elements(self, idx, in_place=True):
        other = super().select_batch_elements(idx, in_place=in_place)
        other.proximal_timesteps = other.proximal_timesteps[idx]
        if other.cutoff_polygon_verts is not None:
            other.cutoff_polygon_verts = other.cutoff_polygon_verts[idx]
        return other


class NoReentryBoundedRegionWrapper(BoundedRegionWrapper):
    """
    A variant of `BoundedRegionWrapper` that does not allow reentry.
    This means that if an agent is not exposed at a certain time, it will never be exposed in the future.
    However, the agents that can stop being exposed if they exit the area of interest.
    """

    def __init__(self, simulator: SimulatorInterface, exposed_agent_limit, default_action, warmup_timesteps,
                 cutoff_polygon_verts: Optional[Tensor] = None):
        self.previous_present_mask = simulator.get_present_mask()
        self.proximal_timesteps = None
        super().__init__(simulator, exposed_agent_limit, default_action,
                 warmup_timesteps, cutoff_polygon_verts,)

    def to(self, device) -> Self:
        self.previous_present_mask = self.previous_present_mask.to(device)
        if self.proximal_timesteps is not None:
            self.proximal_timesteps = self.proximal_timesteps.to(device)
        return super().to(device)

    def extend(self, n, in_place=True):
        extended = super().extend(n, in_place=in_place)
        enlarge = lambda x: x.unsqueeze(1).expand((x.shape[0], n) + x.shape[1:]).reshape((n * x.shape[0],) +
                                                                                         x.shape[1:])
        extended.previous_present_mask = enlarge(self.previous_present_mask)
        return extended

    def select_batch_elements(self, idx, in_place=True):
        other = super().select_batch_elements(idx, in_place=in_place)
        other.previous_present_mask = other.previous_present_mask[idx]
        return other

    def update_exposed_agents(self):
        super().update_exposed_agents()
        if self.proximal_timesteps is None:
            return  # for first run only
        self.proximal_timesteps = self.proximal_timesteps.mul(self.previous_present_mask)
        present_mask = self.get_present_mask()
        self.inner_simulator.update_present_mask(present_mask)
        self.previous_present_mask = present_mask.logical_and(self.previous_present_mask)

    def update_present_mask(self, present_mask):
        self.inner_simulator.update_present_mask(present_mask)
        self.previous_present_mask = present_mask

    def get_present_mask(self):
        present_mask = super().get_present_mask()

        return present_mask.logical_and(self.previous_present_mask)<|MERGE_RESOLUTION|>--- conflicted
+++ resolved
@@ -194,7 +194,7 @@
         Returns a functor of BxNpc boolean tensors indicating which non-playable characters are currently present in the simulation.
         """
         return self.get_innermost_simulator().npc_controller.get_npc_present_mask()
-    
+
     def get_npc_types(self) -> Tensor:
         """
         Returns a functor of BxNpc long tensors containing non-playable character type indexes relative to the list containing all agent types
@@ -207,19 +207,19 @@
         Returns a functor of Bx(A+Npc)x4 tensors, where the last dimension contains the following information: x, y, psi, v.
         """
         return torch.cat([self.get_state(), self.get_npc_state()], dim=-2)
-    
+
     def get_all_agent_size(self) -> Tensor:
         """
         Returns a functor of Bx(A+Npc)x2 tensors, where the last dimension contains the following information: length, width.
         """
         return torch.cat([self.get_agent_size(), self.get_npc_size()], dim=-2)
-    
+
     def get_all_agent_present_mask(self) -> Tensor:
         """
         Returns a functor of Bx(A+Npc) boolean tensors, indicating which agents are currently present in the simulation.
         """
         return torch.cat([self.get_present_mask(), self.get_npc_present_mask()], dim=-1)
-    
+
     def get_all_agent_type(self) -> Tensor:
         """
         Returns a functor of Bx(A+Npc) long tensors, indicating the agent type index for each agent.
@@ -497,7 +497,7 @@
                 agent_collisions = torch.stack(collisions, dim=-1)
 
         return agent_collisions
-    
+
 
 class NPCController:
     """
@@ -519,16 +519,16 @@
 
     def get_npc_state(self):
         return self.npc_state
-    
+
     def get_npc_size(self):
         return self.npc_size
-    
+
     def get_npc_types(self):
         return self.npc_types
-    
+
     def get_npc_present_mask(self):
         return self.npc_present_mask
-    
+
     def advance_npcs(self, agent_size: Tensor, agent_state: Tensor, agent_present_mask: Optional[Tensor],
                      agent_types: Optional[Tensor]) -> None:
         return None
@@ -539,10 +539,10 @@
         self.npc_present_mask = self.npc_present_mask.to(device)
         self.npc_types = self.npc_types.to(device)
         return self
-    
+
     def copy(self):
         return self.__class__(self.npc_size, self.npc_state, self.npc_present_mask, self.npc_types, self.agent_type_names)
-    
+
     def extend(self, n, in_place=True):
         if not in_place:
             other = self.copy()
@@ -555,11 +555,11 @@
         self.npc_present_mask = enlarge(self.npc_present_mask)
         self.npc_types = enlarge(self.npc_types)
         return self
-    
+
     def select_batch_elements(self, idx, in_place=True):
         if not in_place:
             return self.copy().select_batch_elements(idx, in_place=True)
-        
+
         self.npc_size = self.npc_size[idx]
         self.npc_state = self.npc_state[idx]
         self.npc_present_mask = self.npc_present_mask[idx]
@@ -676,12 +676,8 @@
         self.kinematic_model = self.kinematic_model.to(device)  # type: ignore
         self.traffic_controls = {k: v.to(device) for (k, v) in self.traffic_controls.items()} if self.traffic_controls is not None else None
         self.waypoint_goals = self.waypoint_goals.to(device) if self.waypoint_goals is not None else None
-<<<<<<< HEAD
         self.birdview_mesh_generator = self.birdview_mesh_generator.to(device)
-=======
-        self.renderer = self.renderer.to(device)
         self.npc_controller = self.npc_controller.to(device)
->>>>>>> 1a19ef8f
 
         return self
 
@@ -694,14 +690,9 @@
             recenter_offset=self.recenter_offset, internal_time=self.internal_time,
             traffic_controls={k: v.copy() for k, v in self.traffic_controls.items()} if self.traffic_controls is not None else None,
             waypoint_goals=self.waypoint_goals.copy() if self.waypoint_goals is not None else None,
-<<<<<<< HEAD
             agent_types=self.agent_type if self.agent_type is not None else None,
             agent_type_names=self.agent_types if self.agent_types is not None else None,
-=======
-            agent_types=self.agent_type if self.agent_type is not None else None, 
-            agent_type_names=self.agent_types if self.agent_types is not None else None,
             npc_controller=self.npc_controller.copy(),
->>>>>>> 1a19ef8f
         )
         return other
 
@@ -728,7 +719,7 @@
 
         if self.waypoint_goals is not None:
             self.waypoint_goals = self.waypoint_goals.extend(n)
-        
+
         self.npc_controller = self.npc_controller.extend(n)
 
         return self
@@ -835,13 +826,13 @@
 
     def get_npc_state(self):
         return self.npc_controller.get_npc_state()
-    
+
     def get_npc_size(self):
         return self.npc_controller.get_npc_size()
-    
+
     def get_npc_present_mask(self):
         return self.npc_controller.get_npc_present_mask()
-    
+
     def get_npc_types(self):
         return self.npc_controller.get_npc_types()
 
@@ -938,24 +929,14 @@
         target_shape = self.get_all_agent_present_mask().shape
         present_mask = self.get_all_agent_present_mask().unsqueeze(-2).expand(target_shape[:-1] + (n_cameras,) + target_shape[-1:])
         rendering_mask = present_mask if rendering_mask is None else present_mask.logical_and(rendering_mask)
-<<<<<<< HEAD
 
         # TODO: we assume the same agent states for all cameras but we can give the option
         #       to pass different states for each camera.
         rbg_mesh = self.birdview_mesh_generator.generate(n_cameras,
-            agent_state=self.get_state()[:, None].expand(-1, n_cameras, -1, -1), present_mask=rendering_mask,
+            agent_state=self.get_all_agent_state()[:, None].expand(-1, n_cameras, -1, -1), present_mask=rendering_mask,
             traffic_lights=self.traffic_controls['traffic_light'].extend(n_cameras, in_place=False)
                 if self.traffic_controls is not None and 'traffic_light' in self.traffic_controls else None,
             waypoints=waypoints, waypoints_rendering_mask=waypoints_rendering_mask,
-=======
-        return self.renderer.render_frame(
-            self.get_all_agent_state(), self.get_all_agent_size(),
-            camera_xy, camera_sc, rendering_mask, res=res, fov=fov,
-            waypoints=waypoints, waypoints_rendering_mask=waypoints_rendering_mask,
-            traffic_controls={k: v.copy() for k, v in self.traffic_controls.items()}
-                if self.traffic_controls is not None else None,
-            agent_types=self.get_all_agent_type(), agent_type_names=self.agent_types,
->>>>>>> 1a19ef8f
             custom_agent_colors=custom_agent_colors,
         )
         return self.renderer.render_frame(rbg_mesh, camera_xy, camera_sc, res=res, fov=fov)
