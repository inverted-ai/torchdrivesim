--- conflicted
+++ resolved
@@ -804,7 +804,6 @@
     return mesh
 
 
-<<<<<<< HEAD
 # area shape: 1 * N * 2
 def area_to_mesh(area, category):
     from torchdrivesim.lanelet2 import line_segments_to_mesh
@@ -829,7 +828,7 @@
                         point + torch.tensor([-d, d])]).unsqueeze(0)
     return area_to_mesh(area, category)
 
-=======
+
 def generate_disc_mesh(radius: float = 2, num_triangles: int = 10, device: str = 'cpu') -> Tuple[Tensor, Tensor]:
     """
     For a given radius, it will create a disc mesh using `num_triangles` triangles.
@@ -858,5 +857,4 @@
             vertices.append(rotate(vertices[-1], angleStep))
     vertices = torch.cat(vertices, dim=0)
     faces = torch.cat(faces, dim=0)
-    return vertices, faces
->>>>>>> a06eb92d
+    return vertices, faces