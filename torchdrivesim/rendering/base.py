--- conflicted
+++ resolved
@@ -405,26 +405,26 @@
             controls_mesh = self.make_traffic_controls_mesh(traffic_controls).to(self.device)
             meshes.append(controls_mesh)
 
-<<<<<<< HEAD
         if self.waypoint_mesh is not None:
             waypoint_mesh = self.waypoint_mesh.expand(n_cameras_per_batch).to(self.device)
             meshes.append(waypoint_mesh)
-=======
-        if waypoints is not None:
-            if waypoints.shape[1] != n_cameras_per_batch:
-                raise ValueError((f"The given waypoints ({waypoints.shape[1]} do not match "
-                    f"the number of cameras ({n_cameras_per_batch})."))
-            n_waypoints = waypoints.shape[-2]
-            waypoints_mesh = self.make_waypoint_mesh(waypoints, radius=2.0, num_triangles=10)
-            if waypoints_rendering_mask is not None:
-                waypoints_faces = waypoints_mesh.faces
-                waypoints_mask = waypoints_rendering_mask.reshape(-1, n_waypoints, 1, 1).expand(-1, -1, 10, 3)
-                waypoints_faces = waypoints_faces * waypoints_mask.reshape(-1, n_waypoints*10, 3)
-                waypoints_mesh = dataclasses.replace(
-                    waypoints_mesh, faces=waypoints_faces
-                )
-            meshes.append(waypoints_mesh)
->>>>>>> a06eb92d
+
+        # TODO: replace the above code with commented out below
+        # if waypoints is not None:
+        #     if waypoints.shape[1] != n_cameras_per_batch:
+        #         raise ValueError((f"The given waypoints ({waypoints.shape[1]} do not match "
+        #             f"the number of cameras ({n_cameras_per_batch})."))
+        #     n_waypoints = waypoints.shape[-2]
+        #     waypoints_mesh = self.make_waypoint_mesh(waypoints, radius=2.0, num_triangles=10)
+        #     if waypoints_rendering_mask is not None:
+        #         waypoints_faces = waypoints_mesh.faces
+        #         waypoints_mask = waypoints_rendering_mask.reshape(-1, n_waypoints, 1, 1).expand(-1, -1, 10, 3)
+        #         waypoints_faces = waypoints_faces * waypoints_mask.reshape(-1, n_waypoints*10, 3)
+        #         waypoints_mesh = dataclasses.replace(
+        #             waypoints_mesh, faces=waypoints_faces
+        #         )
+        #     meshes.append(waypoints_mesh)
+
 
         mesh = static_mesh.concat(meshes)
 
