--- conflicted
+++ resolved
@@ -405,11 +405,10 @@
             controls_mesh = self.make_traffic_controls_mesh(traffic_controls).to(self.device)
             meshes.append(controls_mesh)
 
-<<<<<<< HEAD
         if self.waypoint_mesh is not None:
             waypoint_mesh = self.waypoint_mesh.expand(n_cameras_per_batch).to(self.device)
             meshes.append(waypoint_mesh)
-=======
+
         if waypoints is not None:
             if waypoints.shape[1] != n_cameras_per_batch:
                 raise ValueError((f"The given waypoints ({waypoints.shape[1]} do not match "
@@ -424,7 +423,6 @@
                     waypoints_mesh, faces=waypoints_faces
                 )
             meshes.append(waypoints_mesh)
->>>>>>> d80dbd53
 
         mesh = static_mesh.concat(meshes)
 
