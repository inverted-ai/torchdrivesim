--- conflicted
+++ resolved
@@ -157,38 +157,6 @@
     def get_color(self, element_type: str) -> Tuple[int, int, int]:
         return self.color_map[element_type]
 
-    # def add_static_meshes(self, meshes: List[BirdviewMesh]) -> None:
-    #     """
-    #     Includes additional static elements to render.
-    #     """
-    #     self.static_mesh = self.static_mesh.concat(
-    #         [self.static_mesh] + meshes
-    #     )
-
-    # def render_static_meshes(self, camera_xy: Optional[Tensor] = None, camera_sc: Optional[Tensor] = None,
-    #                          res: Resolution = None, fov: float = None) -> Tensor:
-    #     """
-    #     Render a single birdview of the static mesh only. Nc is the number of cameras.
-    #     C=3 is the number of RGB channels.
-
-    #     Args:
-    #         camera_xy: Ncx2 tensor of camera positions
-    #         camera_sc: Ncx2 tensor of camera orientations (sine and cosine of yaw angle)
-    #         res: Resolution, currently only square resolutions are supported
-    #         fov: Field of view in meters
-
-    #     Returns:
-    #         birdview image tensor of shape NcxHxWxC
-    #     """
-    #     if camera_xy is None:
-    #         camera_xy = self.world_center
-    #         camera_psi = torch.ones_like(camera_xy[..., :1]) * np.pi / 2
-    #         camera_sc = torch.cat([torch.sin(camera_psi), torch.cos(camera_psi)], dim=-1)
-    #     scale = (2.0 / fov) if fov is not None else self.scale
-    #     cameras = self.construct_cameras(camera_xy.reshape(-1, 2), camera_sc.reshape(-1, 2), scale=scale)
-    #     image = self.render_mesh(self.static_mesh, res, cameras)
-    #     return image
-
     def render_frame(self, rgb_mesh: RGBMesh, camera_xy: Tensor, camera_sc: Tensor,
                      res: Optional[Resolution] = None, fov: Optional[float] = None):
         """
@@ -205,93 +173,10 @@
             tensor image of float RGB values in [0,255] range with shape shape (B*Nc)xCxHxW
         """
         scale = (2.0 / fov) if fov is not None else self.scale
-<<<<<<< HEAD
         n_cameras_per_batch = camera_xy.shape[-2]
         camera_xy, camera_sc = camera_xy.reshape(-1, 2), camera_sc.reshape(-1, 2)
         cameras = self.construct_cameras(camera_xy, camera_sc, scale=scale)
-=======
-        agent_count = agent_state.shape[-2]
-        if agent_types is None:
-            agent_types = torch.zeros_like(agent_attributes[..., 0], dtype=torch.long)
-        if agent_type_names is None:
-            agent_type_names = ['vehicle']
-        if camera_xy is None:
-            xy = agent_state[..., :2]
-            psi = agent_state[..., 2:3]
-            sc = torch.cat([torch.sin(psi), torch.cos(psi)], dim=-1)
-            n_cameras_per_batch = agent_count
-            # Set orthographic camera on agents that are being predicted
-            cameras = self.construct_cameras(
-                # put agent dimension first to easier extend the mesh tensor
-                xy.transpose(0, 1).reshape(-1, 2),
-                sc.transpose(0, 1).reshape(-1, 2),
-                scale=scale)
-        else:
-            n_cameras_per_batch = camera_xy.shape[-2]
-            camera_xy, camera_sc = camera_xy.reshape(-1, 2), camera_sc.reshape(-1, 2)
-            cameras = self.construct_cameras(camera_xy, camera_sc, scale=scale)
-
-        static_mesh = self.static_mesh
-        if self.cfg.highlight_ego_vehicle:
-            if 'ego' not in agent_type_names:
-                agent_type_names.append('ego')
-            agent_types[..., 0] = agent_type_names.index('ego')
-        actor_mesh = self.make_actor_mesh(agent_state, agent_attributes,
-                                          agent_types, agent_type_names)
-
-        actor_mesh = actor_mesh.expand(n_cameras_per_batch)
-        static_mesh = static_mesh.expand(n_cameras_per_batch)
-
-        if rendering_mask is not None:
-            rendering_mask = rendering_mask.flatten(0, 1)
-            mask_agents = lambda x: x * rendering_mask.repeat_interleave(
-                x.shape[1] // agent_count, dim=-1
-            ).unsqueeze(-1).expand_as(x)
-            actor_mesh = dataclasses.replace(
-                actor_mesh, faces=mask_agents(actor_mesh.faces)
-            )
-
-        if custom_agent_colors is not None:
-            static_mesh = set_colors_with_defaults(static_mesh, self.color_map, self.rendering_levels)
-            actor_mesh = set_colors_with_defaults(actor_mesh, self.color_map, self.rendering_levels)
-            av = 4
-            dv = 3 if self.cfg.render_agent_direction else 0
-            step = av + dv
-            for i in range(av):
-                actor_mesh.attrs[:,i::step] = custom_agent_colors.flatten(0, 1)
-
-        meshes = [
-            static_mesh,
-            actor_mesh,
-        ]
-
-        if traffic_controls is not None:
-            traffic_controls = {k: v.extend(n_cameras_per_batch) for k, v in traffic_controls.items()}
-            controls_mesh = self.make_traffic_controls_mesh(traffic_controls).to(self.device)
-            if custom_agent_colors is not None:
-                controls_mesh = set_colors_with_defaults(controls_mesh, self.color_map, self.rendering_levels)
-            meshes.append(controls_mesh)
-
-        if waypoints is not None:
-            if waypoints.shape[1] != n_cameras_per_batch:
-                raise ValueError((f"The given waypoints ({waypoints.shape[1]} do not match "
-                    f"the number of cameras ({n_cameras_per_batch})."))
-            n_waypoints = waypoints.shape[-2]
-            waypoints_mesh = self.make_waypoint_mesh(waypoints, radius=2.0, num_triangles=10)
-            if waypoints_rendering_mask is not None:
-                waypoints_faces = waypoints_mesh.faces
-                waypoints_mask = waypoints_rendering_mask.reshape(-1, n_waypoints, 1, 1).expand(-1, -1, 10, 3)
-                waypoints_faces = waypoints_faces * waypoints_mask.reshape(-1, n_waypoints*10, 3)
-                waypoints_mesh = dataclasses.replace(
-                    waypoints_mesh, faces=waypoints_faces
-                )
-            if custom_agent_colors is not None:
-                waypoints_mesh = set_colors_with_defaults(waypoints_mesh, self.color_map, self.rendering_levels)
-            meshes.append(waypoints_mesh)
-
-        mesh = static_mesh.concat(meshes)
-
->>>>>>> 1a19ef8f
+
         if res is None:
             res = self.res
 
@@ -309,158 +194,6 @@
         image = image.reshape(-1, res.height, res.width, 3)
         image = image.permute(0, 3, 1, 2)
         return image
-
-
-    # def render_frame(
-    #     self, agent_state: Tensor, agent_attributes: Tensor,
-    #     camera_xy: Optional[Tensor] = None, camera_sc: Optional[Tensor] = None,
-    #     rendering_mask: Optional[Tensor] = None, res: Optional[Resolution] = None,
-    #     traffic_controls: Optional[Dict[str, BaseTrafficControl]] = None, fov: Optional[float] = None,
-    #     waypoints: Optional[Tensor] = None, waypoints_rendering_mask: Optional[Tensor] = None,
-    #     agent_types: Optional[Tensor] = None, agent_type_names: Optional[List[str]] = None,
-    #     custom_agent_colors: Optional[Tensor] = None,
-    # ) -> Tensor:
-    #     """
-    #     Renders the agents and traffic controls on top of the static mesh.
-    #     Cameras batch size is (B*Nc), which corresponds to using Nc cameras per batch element.
-    #     This extra dimension is added on the right of batch dimension and flattened,
-    #     to match the semantics of `extend` from pytorch3d.
-    #     If cameras is None, one egocentric camera per agent is used, that is Nc = A.
-
-    #     Args:
-    #         agent_state: maps agent types to state tensors of shape BxAxSt, where St >= 3 and the first three
-    #             components are x coordinate, y coordinate, and orientation in radians
-    #         agent_attributes: maps agent types to static attributes tensors of shape BxAxAttr, where Attr >= 2
-    #             and the first two components are length and width of the agent
-    #         camera_xy: BxNcx2 tensor of camera positions, by default one camera placed on each agent
-    #         camera_sc: BxNcx2 tensor of camera orientations (sine and cosine), by default matching agent orientations
-    #         rendering_mask:  BxNcxA tensor per agent type, indicating which cameras see which agents
-    #         res: resolution HxW of the resulting image, currently only square resolutions are supported
-    #         traffic_controls: traffic controls by type (traffic_light, yield, etc.)
-    #         fov: Field of view in meters
-    #         waypoints: BxNcxMx2 tensor of `M` waypoints per camera (x,y)
-    #         waypoints_rendering_mask: BxNcxM tensor of `M` waypoint masks per camera,
-    #             indicating which waypoints should be rendered
-    #         agent_types: a tensor of BxA long tensors indicating the agent type index for each agent
-    #         agent_type_names: a list of agent type names to index into
-    #         custom_agent_colors: a BxNcxAx3 tensor of specifying what color each agent is to what camera
-
-    #     Returns:
-    #         tensor image of float RGB values in [0,255] range with shape shape (B*Nc)xAxCxHxW
-    #     """
-    #     batch_size = agent_state.shape[0]
-    #     scale = (2.0 / fov) if fov is not None else self.scale
-    #     agent_count = agent_state.shape[-2]
-    #     if agent_types is None:
-    #         agent_types = torch.zeros_like(agent_attributes[..., 0], dtype=torch.long)
-    #     if agent_type_names is None:
-    #         agent_type_names = ['vehicle']
-    #     if camera_xy is None:
-    #         xy = agent_state[..., :2]
-    #         psi = agent_state[..., 2:3]
-    #         sc = torch.cat([torch.sin(psi), torch.cos(psi)], dim=-1)
-    #         n_cameras_per_batch = agent_count
-    #         # Set orthographic camera on agents that are being predicted
-    #         cameras = self.construct_cameras(
-    #             # put agent dimension first to easier extend the mesh tensor
-    #             xy.transpose(0, 1).reshape(-1, 2),
-    #             sc.transpose(0, 1).reshape(-1, 2),
-    #             scale=scale)
-    #     else:
-    #         n_cameras_per_batch = camera_xy.shape[-2]
-    #         camera_xy, camera_sc = camera_xy.reshape(-1, 2), camera_sc.reshape(-1, 2)
-    #         cameras = self.construct_cameras(camera_xy, camera_sc, scale=scale)
-
-    #     static_mesh = self.static_mesh
-    #     if self.cfg.highlight_ego_vehicle:
-    #         if 'ego' not in agent_type_names:
-    #             agent_type_names.append('ego')
-    #         agent_types[..., 0] = agent_type_names.index('ego')
-    #     actor_mesh = self.make_actor_mesh(agent_state, agent_attributes,
-    #                                       agent_types, agent_type_names)
-
-    #     actor_mesh = actor_mesh.expand(n_cameras_per_batch)
-    #     static_mesh = static_mesh.expand(n_cameras_per_batch)
-
-    #     if rendering_mask is not None:
-    #         rendering_mask = rendering_mask.flatten(0, 1)
-    #         mask_agents = lambda x: x * rendering_mask.repeat_interleave(
-    #             x.shape[1] // agent_count, dim=-1
-    #         ).unsqueeze(-1).expand_as(x)
-    #         actor_mesh = dataclasses.replace(
-    #             actor_mesh, faces=mask_agents(actor_mesh.faces)
-    #         )
-
-    #     if custom_agent_colors is not None:
-    #         static_mesh = set_colors_with_defaults(static_mesh, self.color_map, self.rendering_levels)
-    #         actor_mesh = set_colors_with_defaults(actor_mesh, self.color_map, self.rendering_levels)
-    #         av = 4
-    #         dv = 3 if self.cfg.render_agent_direction else 0
-    #         step = av + dv
-    #         for i in range(av):
-    #             actor_mesh.attrs[:,i::step] = custom_agent_colors
-
-    #     meshes = [
-    #         static_mesh,
-    #         actor_mesh,
-    #     ]
-
-    #     if traffic_controls is not None:
-    #         traffic_controls = {k: v.extend(n_cameras_per_batch) for k, v in traffic_controls.items()}
-    #         controls_mesh = self.make_traffic_controls_mesh(traffic_controls).to(self.device)
-    #         if custom_agent_colors is not None:
-    #             controls_mesh = set_colors_with_defaults(controls_mesh, self.color_map, self.rendering_levels)
-    #         meshes.append(controls_mesh)
-
-    #     if waypoints is not None:
-    #         if waypoints.shape[1] != n_cameras_per_batch:
-    #             raise ValueError((f"The given waypoints ({waypoints.shape[1]} do not match "
-    #                 f"the number of cameras ({n_cameras_per_batch})."))
-    #         n_waypoints = waypoints.shape[-2]
-    #         waypoints_mesh = self.make_waypoint_mesh(waypoints, radius=2.0, num_triangles=10)
-    #         if waypoints_rendering_mask is not None:
-    #             waypoints_faces = waypoints_mesh.faces
-    #             waypoints_mask = waypoints_rendering_mask.reshape(-1, n_waypoints, 1, 1).expand(-1, -1, 10, 3)
-    #             waypoints_faces = waypoints_faces * waypoints_mask.reshape(-1, n_waypoints*10, 3)
-    #             waypoints_mesh = dataclasses.replace(
-    #                 waypoints_mesh, faces=waypoints_faces
-    #             )
-    #         if custom_agent_colors is not None:
-    #             waypoints_mesh = set_colors_with_defaults(waypoints_mesh, self.color_map, self.rendering_levels)
-    #         meshes.append(waypoints_mesh)
-
-    #     mesh = static_mesh.concat(meshes)
-
-    #     if res is None:
-    #         res = self.res
-
-    #     try:
-    #         if custom_agent_colors is None:
-    #             image = self.render_mesh(mesh, res, cameras)
-    #         else:
-    #             image = self.render_rgb_mesh(mesh, res, cameras)
-    #     except RuntimeError as e:
-    #         logger.exception(e)
-    #         image = torch.zeros((batch_size * n_cameras_per_batch, res.height, res.width, 3), device=mesh.verts.device)
-    #         try:
-    #             # save the problematic mesh for debugging purposes
-    #             with open('bad-mesh.pkl', 'wb') as f:
-    #                 pickle.dump((mesh.verts.detach().cpu(), mesh.faces.detach().cpu()), f)
-    #         except RuntimeError:
-    #             pass
-
-    #     # recover informative shape
-    #     if camera_xy is None:
-    #         image = image.reshape(agent_count, -1, res.height, res.width, 3)
-    #         image = image.permute(1, 0, 4, 2, 3)
-    #     else:
-    #         image = image.reshape(-1, res.height, res.width, 3)
-    #         image = image.permute(0, 3, 1, 2)
-    #     if camera_xy is None:
-    #         # recover original batch shape
-    #         image = image.reshape((batch_size, *image.shape[1:]))
-    #     return image
-
 
     @abc.abstractmethod
     def render_rgb_mesh(self, mesh: RGBMesh, res: Resolution, cameras: Cameras)\
