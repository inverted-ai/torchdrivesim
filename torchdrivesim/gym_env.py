--- conflicted
+++ resolved
@@ -455,7 +455,6 @@
                 print(e)
 
     def step(self, action: Tensor):
-<<<<<<< HEAD
         try:
             obs, reward, terminated, truncated, info = super().step(action)
             if self.check_reach_target():
@@ -477,46 +476,6 @@
             print(traceback.format_exc())
             self.occur_exception = True
             obs, reward, terminated, truncated, info = self.mock_step()
-#            obs = np.zeros((1, 3, 64, 64)) # self.last_obs
-#            reward = 0
-#            terminated = False
-#            truncated = True
-#            info = self.last_info
-=======
-        obs, reward, terminated, truncated, info = super().step(action)
-        if self.check_reach_target():
-            self.current_target_idx += 1
-            if self.current_target_idx < len(self.waypoints):
-                self.current_target = self.waypoints[self.current_target_idx]
-                innermost_simulator = self.simulator.get_innermost_simulator()
-                innermost_simulator.renderer.set_waypoint_mesh(point_to_mesh(self.current_target, "waypoint"))
-            else:
-                self.current_target = None
-                innermost_simulator = self.simulator.get_innermost_simulator()
-                innermost_simulator.renderer.set_waypoint_mesh(None)
-        self.last_obs = obs
-        self.last_reward = reward
-        self.last_info = info
-#        try:
-#            obs, reward, terminated, truncated, info = super().step(action)
-#            if self.check_reach_target():
-#                self.current_target_idx += 1
-#                if self.current_target_idx < len(self.waypoints):
-#                    self.current_target = self.waypoints[self.current_target_idx]
-#                    innermost_simulator = self.simulator.get_innermost_simulator()
-#                    innermost_simulator.renderer.set_waypoint_mesh(point_to_mesh(self.current_target, "waypoint"))
-#                else:
-#                    self.current_target = None
-#                    innermost_simulator = self.simulator.get_innermost_simulator()
-#                    innermost_simulator.renderer.set_waypoint_mesh(None)
-#            self.last_obs = obs
-#            self.last_reward = reward
-#            self.last_info = info
-#        except Exception as e:
-#            print(e)
-#            self.occur_exception = True
-#            obs, reward, terminated, truncated, info = self.mock_step()
->>>>>>> 5da4c629
         return obs, reward, terminated, truncated, info
 
 
