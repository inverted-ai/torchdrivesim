[build-system]
requires = ["setuptools", "setuptools-scm"]
build-backend = "setuptools.build_meta"

[project]
name = "torchdrive"
authors = [
    {name = "Inverted AI Ltd.", email = "info@inverted.ai"},
]
description = "TorchDrive is a lightweight 2D driving simulator, built entirely in PyTorch, primarily intended as a training environment for developing autonomous driving algorithms"
readme = "README.md"
requires-python = ">=3.8"
keywords = ["torch", "drive", "torch-drive", "torchdrive", "invertedai", "inverted ai"]
license = {file = "LICENSE.md"}
classifiers = [
    "Programming Language :: Python :: 3",
]
dependencies = [
    "pandas",
    "numpy",
    "shapely",
    "scipy",
    "imageio",
    "torch>=1.10.1",
    "pytorch3d",
    "invertedai",
    "omegaconf"
]
dynamic = ["version",]

[project.optional-dependencies]
dev = ["gym"]
<<<<<<< HEAD
tests = ["pytest"]
docs = ["Sphinx",
"myst-parser",
"furo",
"sphinx-copybutton",
"sphinx_design",
"sphinxcontrib-applehelp",
"sphinxcontrib-devhelp",
"sphinxcontrib-htmlhelp",
"sphinxcontrib-jsmath",
"sphinxcontrib-qthelp",
"sphinxcontrib-serializinghtml",
"sphinx-autoapi",
"pydata-sphinx-theme",
"sphinx-autobuild",
"nbsphinx",
"breathe"]


=======
tests = ["pytest==5.4.3"]
>>>>>>> 9f071f41

[tool.setuptools.dynamic]
version = {attr = "torchdrive.__version__"}

[tool.setuptools.packages.find]
include = ["torchdrive*"]
<|MERGE_RESOLUTION|>--- conflicted
+++ resolved
@@ -30,8 +30,7 @@
 
 [project.optional-dependencies]
 dev = ["gym"]
-<<<<<<< HEAD
-tests = ["pytest"]
+tests = ["pytest==5.4.3"]
 docs = ["Sphinx",
 "myst-parser",
 "furo",
@@ -49,11 +48,6 @@
 "nbsphinx",
 "breathe"]
 
-
-=======
-tests = ["pytest==5.4.3"]
->>>>>>> 9f071f41
-
 [tool.setuptools.dynamic]
 version = {attr = "torchdrive.__version__"}
 
